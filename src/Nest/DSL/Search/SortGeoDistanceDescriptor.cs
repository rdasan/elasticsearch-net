--- conflicted
+++ resolved
@@ -32,11 +32,8 @@
 		public string PinLocation { get; set; }
 		public IEnumerable<string> Points { get; set; }
 		public GeoUnit? GeoUnit { get; set; }
-<<<<<<< HEAD
 		public override PropertyPathMarker SortKey { get { return "_geo_distance"; } }
-=======
 		public GeoDistance? DistanceType { get; set; }
->>>>>>> 9aeffb9f
 
 		object ICustomJson.GetCustomJson()
 		{
@@ -64,11 +61,10 @@
 
 		GeoUnit? IGeoDistanceSort.GeoUnit { get; set; }
 
-<<<<<<< HEAD
 		PropertyPathMarker ISort.SortKey { get { return "_geo_distance"; } }
-=======
+
+
 		GeoDistance? IGeoDistanceSort.DistanceType { get; set; }
->>>>>>> 9aeffb9f
 
 		public SortGeoDistanceDescriptor<T> PinTo(string geoLocationHash)
 		{
