﻿using System;
using System.Collections.Generic;
using System.Linq;
using System.Text;
using Newtonsoft.Json;
using Newtonsoft.Json.Converters;
using Nest.Resolvers.Converters;
using System.Linq.Expressions;
using Nest.DSL.Descriptors;
using Nest.Resolvers;

namespace Nest
{

	public abstract class SearchDescriptorBase
	{
		internal abstract Type _ClrType { get; }
		internal IEnumerable<string> _Indices { get; set; }
		internal IEnumerable<TypeNameMarker> _Types { get; set; }
		internal string _Routing { get; set; }
		internal SearchType? _SearchType { get; set; }
		internal string _Scroll { get; set; }
		internal bool _AllIndices { get; set; }
		internal bool _AllTypes { get; set; }

		[JsonProperty(PropertyName = "preference")]
		internal string _Preference { get; set; }
	}

	[JsonObject(MemberSerialization = MemberSerialization.OptIn)]
	public class SearchDescriptor<T> : SearchDescriptorBase where T : class
	{
		private readonly TypeNameResolver typeNameResolver;

		public SearchDescriptor()
		{
			this.typeNameResolver = new TypeNameResolver();
		}


		internal override Type _ClrType { get { return typeof(T); } }
		internal Func<dynamic, Hit<dynamic>, Type> _ConcreteTypeSelector;

		/// <summary>
		/// Whether conditionless queries are allowed or not
		/// </summary>
		internal bool _Strict { get; set; }

		/// <summary>
		/// The indices to execute the search on. Defaults to the default index
		/// </summary>
		public SearchDescriptor<T> Indices(IEnumerable<string> indices)
		{
			indices.ThrowIfEmpty("indices");
			this._Indices = indices;
			return this;
		}
		/// <summary>
		/// The index to execute the search on. Defaults to the default index
		/// </summary>
		public SearchDescriptor<T> Index(string index)
		{
			index.ThrowIfNullOrEmpty("index");
			this._Indices = new[] { index };
			return this;
		}
		/// <summary>
		/// The types to execute the search on. Defaults to the inferred typename of T 
		/// unless T is dynamic then a type (or AllTypes()) MUST be specified.
		/// </summary>
		public SearchDescriptor<T> Types(IEnumerable<string> types)
		{
			types.ThrowIfEmpty("types");
			this._Types = types.Select(s => (TypeNameMarker)s);
			return this;
		}
		/// <summary>
		/// The types to execute the search on. Defaults to the inferred typename of T 
		/// unless T is dynamic then a type (or AllTypes()) MUST be specified.
		/// </summary>
		public SearchDescriptor<T> Types(params string[] types)
		{
			return this.Types((IEnumerable<string>)types);
		}
		/// <summary>
		/// The types to execute the search on. Defaults to the inferred typename of T 
		/// unless T is dynamic then a type (or AllTypes()) MUST be specified.
		/// </summary>
		public SearchDescriptor<T> Types(IEnumerable<Type> types)
		{
			types.ThrowIfEmpty("types");
			this._Types = types.Select(s => (TypeNameMarker)s);
			return this;

		}
		/// <summary>
		/// The types to execute the search on. Defaults to the inferred typename of T 
		/// unless T is dynamic then a type (or AllTypes()) MUST be specified.
		/// </summary>
		public SearchDescriptor<T> Types(params Type[] types)
		{
			return this.Types((IEnumerable<Type>)types);
		}
		/// <summary>
		/// The type to execute the search on. Defaults to the inferred typename of T 
		/// unless T is dynamic then a type (or AllTypes()) MUST be specified.
		/// </summary>
		public SearchDescriptor<T> Type(string type)
		{
			type.ThrowIfNullOrEmpty("type");
			this._Types = new[] { (TypeNameMarker)type };
			return this;
		}
		/// <summary>
		/// The type to execute the search on. Defaults to the inferred typename of T 
		/// unless T is dynamic then a type (or AllTypes()) MUST be specified.
		/// </summary>
		public SearchDescriptor<T> Type(Type type)
		{
			type.ThrowIfNull("type");
			this._Types = new[] { (TypeNameMarker)type };
			return this;
		}
		/// <summary>
		/// Execute search over all indices
		/// </summary>
		public SearchDescriptor<T> AllIndices()
		{
			this._AllIndices = true;
			return this;
		}
		/// <summary>
		/// Execute search over all types
		/// </summary>
		public SearchDescriptor<T> AllTypes()
		{
			this._AllTypes = true;
			return this;
		}
		/// <summary>
		/// When executing a search, it will be broadcasted to all the index/indices shards (round robin between replicas).
		/// Which shards will be searched on can be controlled by providing the routing parameter.
		/// </summary>
		public SearchDescriptor<T> Routing(string routing)
		{
			routing.ThrowIfNullOrEmpty("routing");
			this._Routing = routing;
			return this;
		}
		/// <summary>
		/// controls how the distributed search behaves. http://www.elasticsearch.org/guide/reference/api/search/search-type.html
		/// </summary>
		public SearchDescriptor<T> SearchType(SearchType searchType)
		{
			searchType.ThrowIfNull("searchType");
			this._SearchType = searchType;
			return this;
		}
		/// <summary>
		/// A search request can be scrolled by specifying the scroll parameter. The scroll parameter is a time value parameter (for example: scroll=5m), indicating for how long the nodes that participate in the search will maintain relevant resources in order to continue and support it. This is very similar in its idea to opening a cursor against a database.
		/// </summary>
		/// <param name="scrollTime">The scroll parameter is a time value parameter (for example: scroll=5m)</param>
		/// <returns></returns>
		public SearchDescriptor<T> Scroll(string scrollTime)
		{
			scrollTime.ThrowIfNullOrEmpty("scrollTime");
			this._Scroll = scrollTime;
			return this;
		}
		/// <summary>
		/// When strict is set, conditionless queries are treated as an exception. 
		public SearchDescriptor<T> Strict(bool strict = true)
		{
			this._Strict = strict;
			return this;
		}

		[JsonProperty(PropertyName = "timeout")]
		internal string _Timeout { get; set; }
		[JsonProperty(PropertyName = "from")]
		internal int? _From { get; set; }
		[JsonProperty(PropertyName = "size")]
		internal int? _Size { get; set; }
		[JsonProperty(PropertyName = "explain")]
		internal bool? _Explain { get; set; }
		[JsonProperty(PropertyName = "version")]
		internal bool? _Version { get; set; }
		[JsonProperty(PropertyName = "track_scores")]
		internal bool? _TrackScores { get; set; }

		[JsonProperty(PropertyName = "min_score")]
		internal double? _MinScore { get; set; }

		[JsonProperty(PropertyName = "indices_boost")]
		[JsonConverter(typeof(DictionaryKeysAreNotPropertyNamesJsonConverter))]
		internal IDictionary<string, double> _IndicesBoost { get; set; }

		[JsonProperty(PropertyName = "sort")]
		[JsonConverter(typeof(DictionaryKeysAreNotPropertyNamesJsonConverter))]
		internal IDictionary<string, object> _Sort { get; set; }

		[JsonProperty(PropertyName = "facets")]
		[JsonConverter(typeof(DictionaryKeysAreNotPropertyNamesJsonConverter))]
		internal IDictionary<string, FacetDescriptorsBucket<T>> _Facets { get; set; }

		[JsonProperty(PropertyName = "suggest")]
		internal IDictionary<string, SuggestDescriptorBucket<T>> _Suggest { get; set; }

		[JsonProperty(PropertyName = "query")]
		internal RawOrQueryDescriptor<T> _QueryOrRaw
		{
			get
			{
				if (this._RawQuery == null && this._Query == null)
					return null;
				return new RawOrQueryDescriptor<T>
				{
					Raw = this._RawQuery,
					Descriptor = this._Query
				};
			}
		}

		[JsonProperty(PropertyName = "filter")]
		internal RawOrFilterDescriptor<T> _FilterOrRaw
		{
			get
			{
				if (this._RawFilter == null && this._Filter == null)
					return null;
				return new RawOrFilterDescriptor<T>
				{
					Raw = this._RawFilter,
					Descriptor = this._Filter
				};
			}
		}

		[JsonProperty(PropertyName = "highlight")]
		internal HighlightDescriptor<T> _Highlight { get; set; }

		[JsonProperty(PropertyName = "rescore")]
		internal RescoreDescriptor<T> _Rescore { get; set; }

		internal string _RawQuery { get; set; }
		internal BaseQuery _Query { get; set; }

		internal string _RawFilter { get; set; }
		internal BaseFilter _Filter { get; set; }

		[JsonProperty(PropertyName = "fields")]
		internal IList<string> _Fields { get; set; }

		[JsonProperty(PropertyName = "script_fields")]
<<<<<<< HEAD
		[JsonConverter(typeof(DictionaryKeysAreNotPropertyNamesJsonConverter))]
		internal FluentDictionary<string, ScriptFilterDescriptor> _ScriptFields { get; set; }

        [JsonProperty(PropertyName = "partial_fields")]
		[JsonConverter(typeof(DictionaryKeysAreNotPropertyNamesJsonConverter))]
=======
		internal FluentDictionary<string, ScriptFilterDescriptor> _ScriptFields { get; set; }

		[JsonProperty(PropertyName = "partial_fields")]
>>>>>>> 12811f1c
		internal Dictionary<string, PartialFieldDescriptor<T>> _PartialFields { get; set; }

		/// <summary>
		/// The number of hits to return. Defaults to 10. When using scroll search type 
		/// size is actually multiplied by the number of shards!
		/// </summary>
		public SearchDescriptor<T> Size(int size)
		{
			this._Size = size;
			return this;
		}
		/// <summary>
		/// The number of hits to return. Defaults to 10.
		/// </summary>
		public SearchDescriptor<T> Take(int take)
		{
			return this.Size(take);
		}
		/// <summary>
		/// The starting from index of the hits to return. Defaults to 0.
		/// </summary>
		public SearchDescriptor<T> From(int from)
		{
			this._From = from;
			return this;
		}
		/// <summary>
		/// The starting from index of the hits to return. Defaults to 0.
		/// </summary>
		public SearchDescriptor<T> Skip(int skip)
		{
			return this.From(skip);
		}
		/// <summary>
		/// A search timeout, bounding the search request to be executed within the 
		/// specified time value and bail with the hits accumulated up
		/// to that point when expired. Defaults to no timeout.
		/// </summary>
		public SearchDescriptor<T> Timeout(string timeout)
		{
			this._Timeout = timeout;
			return this;
		}
		/// <summary>
		/// Enables explanation for each hit on how its score was computed. 
		/// (Use .DocumentsWithMetaData on the return results)
		/// </summary>
		public SearchDescriptor<T> Explain(bool explain = true)
		{
			this._Explain = explain;
			return this;
		}
		/// <summary>
		/// Returns a version for each search hit. (Use .DocumentsWithMetaData on the return results)
		/// </summary>
		public SearchDescriptor<T> Version(bool version = true)
		{
			this._Version = version;
			return this;
		}
		/// <summary>
		/// Make sure we keep calculating score even if we are sorting on a field.
		/// </summary>
		public SearchDescriptor<T> TrackScores(bool trackscores = true)
		{
			this._TrackScores = trackscores;
			return this;
		}
		/// <summary>
		/// Allows to filter out documents based on a minimum score:
		/// </summary>
		public SearchDescriptor<T> MinScore(double minScore)
		{
			this._MinScore = minScore;
			return this;
		}
		/// <summary>
		/// <para>
		/// Controls a preference of which shard replicas to execute the search request on. 
		/// By default, the operation is randomized between the each shard replicas.
		/// </para>
		/// <para>
		/// Custom (string) value: A custom value will be used to guarantee that the same shards
		/// will be used for the same custom value. This can help with “jumping values” 
		/// when hitting different shards in different refresh states. 
		/// A sample value can be something like the web session id, or the user name.
		/// </para>
		/// </summary>
		public SearchDescriptor<T> Preference(string preference)
		{
			this._Preference = preference;
			return this;
		}
		/// <summary>
		/// <para>
		/// Controls a preference of which shard replicas to execute the search request on. 
		/// By default, the operation is randomized between the each shard replicas.
		/// </para>
		/// <para>
		/// The operation will go and be executed only on the primary shards.
		/// </para>
		/// </summary>
		public SearchDescriptor<T> ExecuteOnPrimary()
		{
			this._Preference = "_primary";
			return this;
		}
		/// <summary>
		/// <para>
		/// Controls a preference of which shard replicas to execute the search request on. 
		/// By default, the operation is randomized between the each shard replicas.
		/// </para>
		/// <para>
		/// The operation will prefer to be executed on a local allocated shard is possible.
		/// </para>
		/// </summary>
		public SearchDescriptor<T> ExecuteOnLocalShard()
		{
			this._Preference = "_local";
			return this;
		}
		/// <summary>
		/// <para>
		/// Controls a preference of which shard replicas to execute the search request on. 
		/// By default, the operation is randomized between the each shard replicas.
		/// </para>
		/// <para>
		/// Restricts the search to execute only on a node with the provided node id
		/// </para>
		/// </summary>
		public SearchDescriptor<T> ExecuteOnNode(string node)
		{
			node.ThrowIfNull("node");
			this._Preference = "_only_node:" + node;
			return this;
		}
		/// <summary>
		/// Allows to configure different boost level per index when searching across 
		/// more than one indices. This is very handy when hits coming from one index
		/// matter more than hits coming from another index (think social graph where each user has an index).
		/// </summary>
		public SearchDescriptor<T> IndicesBoost(
			Func<FluentDictionary<string, double>, FluentDictionary<string, double>> boost)
		{
			boost.ThrowIfNull("boost");
			this._IndicesBoost = boost(new FluentDictionary<string, double>());
			return this;
		}
		/// <summary>
		/// Allows to selectively load specific fields for each document 
		/// represented by a search hit. Defaults to load the internal _source field.
		/// </summary>
		public SearchDescriptor<T> Fields(params Expression<Func<T, object>>[] expressions)
		{
			if (this._Fields == null)
				this._Fields = new List<string>();
			foreach (var e in expressions)
				this._Fields.Add(new PropertyNameResolver().Resolve(e));
			return this;
		}
		/// <summary>
		/// Allows to selectively load specific fields for each document 
		/// represented by a search hit. Defaults to load the internal _source field.
		/// </summary>
		public SearchDescriptor<T> Fields(params string[] fields)
		{
			this._Fields = fields;
			return this;
		}

		public SearchDescriptor<T> ScriptFields(
				Func<FluentDictionary<string, Func<ScriptFilterDescriptor, ScriptFilterDescriptor>>,
				 FluentDictionary<string, Func<ScriptFilterDescriptor, ScriptFilterDescriptor>>> scriptFields)
		{
			scriptFields.ThrowIfNull("scriptFields");
			var scriptFieldDescriptors = scriptFields(new FluentDictionary<string, Func<ScriptFilterDescriptor, ScriptFilterDescriptor>>());
			if (scriptFieldDescriptors == null || !scriptFieldDescriptors.Any(d => d.Value != null))
			{
				this._ScriptFields = null;
				return this;
			}
			this._ScriptFields = new FluentDictionary<string, ScriptFilterDescriptor>();
			foreach (var d in scriptFieldDescriptors)
			{
				if (d.Value == null)
					continue;
				this._ScriptFields.Add(d.Key, d.Value(new ScriptFilterDescriptor()));
			}
			return this;
		}

		public SearchDescriptor<T> PartialFields(params Action<PartialFieldDescriptor<T>>[] partialFieldDescriptor)
		{
			if (this._PartialFields == null)
				this._PartialFields = new Dictionary<string, PartialFieldDescriptor<T>>();

			var descriptors = new List<PartialFieldDescriptor<T>>();

			foreach (var selector in partialFieldDescriptor)
			{
				var filter = new PartialFieldDescriptor<T>();
				selector(filter);
				descriptors.Add(filter);
			}

			foreach (var d in descriptors)
			{
				var key = d._Field;
				if (string.IsNullOrEmpty(key))
					throw new DslException("Could not infer key for highlight field descriptor");

				this._PartialFields.Add(key, d);
			}
			return this;
		}

		/// <summary>
		/// <para>Allows to add one or more sort on specific fields. Each sort can be reversed as well.
		/// The sort is defined on a per field level, with special field name for _score to sort by score.
		/// </para>
		/// <para>
		/// Sort ascending.
		/// </para>
		/// </summary>
		public SearchDescriptor<T> SortAscending(Expression<Func<T, object>> objectPath)
		{
			if (this._Sort == null)
				this._Sort = new Dictionary<string, object>();

			var resolver = new PropertyNameResolver();
			var fieldName = resolver.Resolve(objectPath);

			var fieldAttributes = resolver.ResolvePropertyAttributes(objectPath);
			if ((fieldAttributes.Where(x => x.AddSortField == true)).Any())
			{
				fieldName += ".sort";
			}

			this._Sort.Add(fieldName, "asc");
			return this;
		}
		/// <summary>
		/// <para>Allows to add one or more sort on specific fields. Each sort can be reversed as well.
		/// The sort is defined on a per field level, with special field name for _score to sort by score.
		/// </para>
		/// <para>
		/// Sort descending.
		/// </para>
		/// </summary>
		public SearchDescriptor<T> SortDescending(Expression<Func<T, object>> objectPath)
		{
			if (this._Sort == null)
				this._Sort = new Dictionary<string, object>();

			var resolver = new PropertyNameResolver();
			var fieldName = resolver.Resolve(objectPath);

			var fieldAttributes = resolver.ResolvePropertyAttributes(objectPath);
			if ((fieldAttributes.Where(x => x.AddSortField == true)).Any())
			{
				fieldName += ".sort";
			}

			this._Sort.Add(fieldName, "desc");
			return this;
		}
		/// <summary>
		/// <para>Allows to add one or more sort on specific fields. Each sort can be reversed as well.
		/// The sort is defined on a per field level, with special field name for _score to sort by score.
		/// </para>
		/// <para>
		/// Sort ascending.
		/// </para>
		/// </summary>
		public SearchDescriptor<T> SortAscending(string field)
		{
			if (this._Sort == null)
				this._Sort = new Dictionary<string, object>();
			this._Sort.Add(field, "asc");
			return this;
		}
		/// <summary>
		/// <para>Allows to add one or more sort on specific fields. Each sort can be reversed as well.
		/// The sort is defined on a per field level, with special field name for _score to sort by score.
		/// </para>
		/// <para>
		/// Sort descending.
		/// </para>
		/// </summary>
		public SearchDescriptor<T> SortDescending(string field)
		{
			if (this._Sort == null)
				this._Sort = new Dictionary<string, object>();

			this._Sort.Add(field, "desc");
			return this;
		}
		/// <summary>
		/// <para>Sort() allows you to fully describe your sort unlike the SortAscending and SortDescending aliases.
		/// </para>
		/// </summary>
		public SearchDescriptor<T> Sort(Func<SortDescriptor<T>, SortDescriptor<T>> sortSelector)
		{
			if (this._Sort == null)
				this._Sort = new Dictionary<string, object>();

			sortSelector.ThrowIfNull("sortSelector");
			var descriptor = new SortDescriptor<T>();
			sortSelector(descriptor);
			this._Sort.Add(descriptor._Field, descriptor);
			return this;
		}
		/// <summary>
		/// <para>SortGeoDistance() allows you to sort by a distance from a geo point.
		/// </para>
		/// </summary>
		public SearchDescriptor<T> SortGeoDistance(Func<SortGeoDistanceDescriptor<T>, SortGeoDistanceDescriptor<T>> sortSelector)
		{
			if (this._Sort == null)
				this._Sort = new Dictionary<string, object>();

			sortSelector.ThrowIfNull("sortSelector");
			var descriptor = new SortGeoDistanceDescriptor<T>();
			sortSelector(descriptor);
			this._Sort.Add("_geo_distance", descriptor);
			return this;
		}
		/// <summary>
		/// <para>SortScript() allows you to sort by a distance from a geo point.
		/// </para>
		/// </summary>
		public SearchDescriptor<T> SortScript(Func<SortScriptDescriptor<T>, SortScriptDescriptor<T>> sortSelector)
		{
			if (this._Sort == null)
				this._Sort = new Dictionary<string, object>();

			sortSelector.ThrowIfNull("sortSelector");
			var descriptor = new SortScriptDescriptor<T>();
			sortSelector(descriptor);
			this._Sort.Add("_script", descriptor);
			return this;
		}

		private SearchDescriptor<T> _Facet<F>(
			string name,
			Func<F, F> facet,
			Func<F, string> inferedFieldNameSelector,
			Action<FacetDescriptorsBucket<T>, F> fillBucket
			)
			where F : new()
		{
			facet.ThrowIfNull("facet");
			inferedFieldNameSelector.ThrowIfNull("inferedFieldNameSelector");
			fillBucket.ThrowIfNull("fillBucket");

			if (this._Facets == null)
				this._Facets = new Dictionary<string, FacetDescriptorsBucket<T>>();

			var descriptor = new F();
			var f = facet(descriptor);
			var key = string.IsNullOrWhiteSpace(name) ? inferedFieldNameSelector(descriptor) : name;
			if (string.IsNullOrWhiteSpace(key))
			{
				throw new DslException(
					"Couldn't infer name for facet of type {0}".F(typeof(F).Name)
				);
			}
			var bff = f as BaseFacetDescriptor<T>;
			var gff = f as GeoDistanceFacetDescriptor<T>;
			var bucket = new FacetDescriptorsBucket<T>();
			if (bff != null)
			{
				bucket.Global = bff._IsGlobal;
				bucket.FacetFilter = bff._FacetFilter;
				bucket.Nested = bff._Nested;
				bucket.Scope = bff._Scope;
			}
			else if (gff != null)
			{
				bucket.Global = gff._IsGlobal;
				bucket.FacetFilter = gff._FacetFilter;
				bucket.Nested = gff._Nested;
				bucket.Scope = gff._Scope;
			}
			fillBucket(bucket, descriptor);
			this._Facets.Add(key, bucket);

			return this;
		}


		/// <summary>
		/// Allow to specify field facets that return the N most frequent terms.
		/// </summary>
		public SearchDescriptor<T> FacetTerm(string name, Func<TermFacetDescriptor<T>, TermFacetDescriptor<T>> facet)
		{
			return this.FacetTerm(facet, Name: name);
		}

		/// <summary>
		/// Allow to specify field facets that return the N most frequent terms.
		/// </summary>
		public SearchDescriptor<T> FacetTerm(Func<TermFacetDescriptor<T>, TermFacetDescriptor<T>> facet, string Name = null)
		{
			return this._Facet<TermFacetDescriptor<T>>(
				Name,
				facet,
				(d) => d._Field,
				(b, d) => b.Terms = d
			);
		}

		/// <summary>
		/// range facet allow to specify a set of ranges and get both the number of docs (count) 
		/// that fall within each range, and aggregated data either based on the field, or using another field
		/// </summary>
		/// <typeparam name="K">struct, (int, double, string, DateTime)</typeparam>
		public SearchDescriptor<T> FacetRange<K>(string name, Func<RangeFacetDescriptor<T, K>, RangeFacetDescriptor<T, K>> facet) where K : struct
		{
			return this.FacetRange<K>(facet, Name: name);
		}
		/// <summary>
		/// range facet allow to specify a set of ranges and get both the number of docs (count) 
		/// that fall within each range, and aggregated data either based on the field, or using another field
		/// </summary>
		/// <typeparam name="K">struct, (int, double, string, DateTime)</typeparam>
		public SearchDescriptor<T> FacetRange<K>(Func<RangeFacetDescriptor<T, K>, RangeFacetDescriptor<T, K>> facet, string Name = null) where K : struct
		{
			return this._Facet<RangeFacetDescriptor<T, K>>(
				Name,
				facet,
				(d) => d._Field,
				(b, d) => b.Range = d
			);
		}
		/// <summary>
		/// The histogram facet works with numeric data by building a histogram across intervals 
		/// of the field values. Each value is “rounded” into an interval (or placed in a bucket), 
		/// and statistics are provided per interval/bucket (count and total). 
		/// </summary>
		public SearchDescriptor<T> FacetHistogram(string name, Func<HistogramFacetDescriptor<T>, HistogramFacetDescriptor<T>> facet)
		{
			return this.FacetHistogram(facet, Name: name);
		}
		/// <summary>
		/// The histogram facet works with numeric data by building a histogram across intervals 
		/// of the field values. Each value is “rounded” into an interval (or placed in a bucket), 
		/// and statistics are provided per interval/bucket (count and total). 
		/// </summary>
		public SearchDescriptor<T> FacetHistogram(Func<HistogramFacetDescriptor<T>, HistogramFacetDescriptor<T>> facet, string Name = null)
		{
			return this._Facet<HistogramFacetDescriptor<T>>(
				Name,
				facet,
				(d) => d._Field,
				(b, d) => b.Histogram = d
			);
		}
		/// <summary>
		/// A specific histogram facet that can work with date field types enhancing it over the regular histogram facet.
		/// </summary>
		public SearchDescriptor<T> FacetDateHistogram(string name, Func<DateHistogramFacetDescriptor<T>, DateHistogramFacetDescriptor<T>> facet)
		{
			return this.FacetDateHistogram(facet, Name: name);
		}
		/// <summary>
		/// A specific histogram facet that can work with date field types enhancing it over the regular histogram facet.
		/// </summary>
		public SearchDescriptor<T> FacetDateHistogram(Func<DateHistogramFacetDescriptor<T>, DateHistogramFacetDescriptor<T>> facet, string Name = null)
		{
			return this._Facet<DateHistogramFacetDescriptor<T>>(
				Name,
				facet,
				(d) => d._Field,
				(b, d) => b.DateHistogram = d
			);
		}

		/// <summary>
		/// Statistical facet allows to compute statistical data on a numeric fields. 
		/// The statistical data include count, total, sum of squares, 
		/// mean (average), minimum, maximum, variance, and standard deviation. 
		/// </summary>
		public SearchDescriptor<T> FacetStatistical(string name, Func<StatisticalFacetDescriptor<T>, StatisticalFacetDescriptor<T>> facet)
		{
			return this.FacetStatistical(facet, Name: name);
		}

		/// <summary>
		/// Statistical facet allows to compute statistical data on a numeric fields. 
		/// The statistical data include count, total, sum of squares, 
		/// mean (average), minimum, maximum, variance, and standard deviation. 
		/// </summary>
		public SearchDescriptor<T> FacetStatistical(Func<StatisticalFacetDescriptor<T>, StatisticalFacetDescriptor<T>> facet, string Name = null)
		{
			return this._Facet<StatisticalFacetDescriptor<T>>(
				Name,
				facet,
				(d) => d._Field,
				(b, d) => b.Statistical = d
			);
		}

		/// <summary>
		/// The terms_stats facet combines both the terms and statistical allowing 
		/// to compute stats computed on a field, per term value driven by another field.
		/// </summary>
		public SearchDescriptor<T> FacetTermsStats(string name, Func<TermsStatsFacetDescriptor<T>, TermsStatsFacetDescriptor<T>> facet)
		{
			return this.FacetTermsStats(facet, Name: name);
		}

		/// <summary>
		/// The terms_stats facet combines both the terms and statistical allowing 
		/// to compute stats computed on a field, per term value driven by another field.
		/// </summary>
		public SearchDescriptor<T> FacetTermsStats(Func<TermsStatsFacetDescriptor<T>, TermsStatsFacetDescriptor<T>> facet, string Name = null)
		{
			return this._Facet<TermsStatsFacetDescriptor<T>>(
				Name,
				facet,
				(d) => d._KeyField,
				(b, d) => b.TermsStats = d
			);
		}
		/// <summary>
		/// The geo_distance facet is a facet providing information for ranges of distances
		/// from a provided geo_point including count of the number of hits that fall 
		/// within each range, and aggregation information (like total).
		/// </summary>
		public SearchDescriptor<T> FacetGeoDistance(string name, Func<GeoDistanceFacetDescriptor<T>, GeoDistanceFacetDescriptor<T>> facet)
		{
			return this.FacetGeoDistance(facet, Name: name);
		}

		/// <summary>
		/// The geo_distance facet is a facet providing information for ranges of distances
		/// from a provided geo_point including count of the number of hits that fall 
		/// within each range, and aggregation information (like total).
		/// </summary>
		public SearchDescriptor<T> FacetGeoDistance(Func<GeoDistanceFacetDescriptor<T>, GeoDistanceFacetDescriptor<T>> facet, string Name = null)
		{
			return this._Facet<GeoDistanceFacetDescriptor<T>>(
					Name,
					facet,
					(d) => d._ValueField ?? d._Field,
					(b, d) => b.GeoDistance = d
				);
		}

		/// <summary>
		/// A facet query allows to return a count of the hits matching 
		/// the facet query. The query itself can be expressed using the Query DSL.
		/// </summary>
		public SearchDescriptor<T> FacetQuery(string name, Func<QueryDescriptor<T>, BaseQuery> querySelector, bool? Global = null)
		{
			name.ThrowIfNullOrEmpty("name");
			querySelector.ThrowIfNull("query");
			if (this._Facets == null)
				this._Facets = new Dictionary<string, FacetDescriptorsBucket<T>>();

			var query = new QueryDescriptor<T>();
			var q = querySelector(query);
			this._Facets.Add(name, new FacetDescriptorsBucket<T> { Query = q });

			return this;
		}
		/// <summary>
		/// A filter facet (not to be confused with a facet filter) allows you to return a count of the h
		/// its matching the filter. The filter itself can be expressed using the Query DSL.
		/// Note, filter facet filters are faster than query facet when using native filters (non query wrapper ones).
		/// </summary>
		public SearchDescriptor<T> FacetFilter(string name, Func<FilterDescriptor<T>, BaseFilter> filterSelector)
		{
			name.ThrowIfNullOrEmpty("name");
			filterSelector.ThrowIfNull("filterSelector");

			if (this._Facets == null)
				this._Facets = new Dictionary<string, FacetDescriptorsBucket<T>>();

			var filter = new FilterDescriptor<T>();
			var f = filterSelector(filter);
			this._Facets.Add(name, new FacetDescriptorsBucket<T> { Filter = f });

			return this;
		}

		public SearchDescriptor<T> TermSuggest(string name, Func<TermSuggestDescriptor<T>, TermSuggestDescriptor<T>> suggest)
		{
			name.ThrowIfNullOrEmpty("name");
			suggest.ThrowIfNull("suggest");
			if (this._Suggest == null)
				this._Suggest = new Dictionary<string, SuggestDescriptorBucket<T>>();
			TermSuggestDescriptor<T> desc = new TermSuggestDescriptor<T>();
			TermSuggestDescriptor<T> item = suggest(desc);
			SuggestDescriptorBucket<T> bucket = new SuggestDescriptorBucket<T> { _Text = item._Text, TermSuggest = item };
			this._Suggest.Add(name, bucket);
			return this;
		}

		public SearchDescriptor<T> PhraseSuggest(string name, Func<PhraseSuggestDescriptor<T>, PhraseSuggestDescriptor<T>> suggest)
		{
			name.ThrowIfNullOrEmpty("name");
			suggest.ThrowIfNull("suggest");
			if (this._Suggest == null)
				this._Suggest = new Dictionary<string, SuggestDescriptorBucket<T>>();
			PhraseSuggestDescriptor<T> desc = new PhraseSuggestDescriptor<T>();
			PhraseSuggestDescriptor<T> item = suggest(desc);
			SuggestDescriptorBucket<T> bucket = new SuggestDescriptorBucket<T> { _Text = item._Text, PhraseSuggest = item };
			this._Suggest.Add(name, bucket);
			return this;
		}

		/// <summary>
		/// Describe the query to perform using a query descriptor lambda
		/// </summary>
		public SearchDescriptor<T> Query(Func<QueryDescriptor<T>, BaseQuery> query)
		{
			query.ThrowIfNull("query");
			var q = new QueryDescriptor<T>().Strict(this._Strict);

			var bq = query(q);
			if (this._Strict && bq.IsConditionless)
				throw new DslException("Query resulted in a conditionless query:\n{0}".F(JsonConvert.SerializeObject(bq, Formatting.Indented)));

			else if (bq.IsConditionless)
				return this;
			this._Query = bq;
			return this;
		}
		/// <summary>
		/// Describe the query to perform using the static Query class
		/// </summary>
		public SearchDescriptor<T> Query(BaseQuery query)
		{
			query.ThrowIfNull("query");
			if (query.IsConditionless)
				return this;
			this._Query = query;
			return this;
		}

		/// <summary>
		/// Shortcut to .Query(q=>q.QueryString(qs=>qs.Query("string"))
		/// Does a match_all if the userInput string is null or empty;
		/// </summary>
		public SearchDescriptor<T> QueryString(string userInput)
		{
			var q = new QueryDescriptor<T>();
			if (userInput.IsNullOrEmpty())
				q.MatchAll();
			else
				q.QueryString(qs => qs.Query(userInput));
			this._Query = q;
			return this;
		}

		/// <summary>
		/// Describe the query to perform as a raw json string
		/// </summary>
		public SearchDescriptor<T> QueryRaw(string rawQuery)
		{
			rawQuery.ThrowIfNull("rawQuery");
			this._RawQuery = rawQuery;
			return this;
		}

		/// <summary>
		/// Filter search using a filter descriptor lambda
		/// </summary>
		public SearchDescriptor<T> Filter(Func<FilterDescriptor<T>, BaseFilter> filter)
		{
			filter.ThrowIfNull("filter");
			var f = new FilterDescriptor<T>().Strict(this._Strict);

			var bf = filter(f);
			if (this._Strict && bf.IsConditionless)
				throw new DslException("Filter resulted in a conditionless filter:\n{0}".F(JsonConvert.SerializeObject(bf, Formatting.Indented)));

			else if (bf.IsConditionless)
				return this;


			this._Filter = bf;
			return this;
		}
		/// <summary>
		/// Filter search
		/// </summary>
		public SearchDescriptor<T> Filter(BaseFilter filter)
		{
			filter.ThrowIfNull("filter");
			this._Filter = filter;
			return this;
		}

		/// <summary>
		/// Filter search using a raw json string
		/// </summary>
		public SearchDescriptor<T> FilterRaw(string rawFilter)
		{
			rawFilter.ThrowIfNull("rawFilter");
			this._RawFilter = rawFilter;
			return this;
		}


		/// <summary>
		/// Allow to highlight search results on one or more fields. The implementation uses the either lucene fast-vector-highlighter or highlighter. 
		/// </summary>
		public SearchDescriptor<T> Highlight(Action<HighlightDescriptor<T>> highlightDescriptor)
		{
			highlightDescriptor.ThrowIfNull("highlightDescriptor");
			this._Highlight = new HighlightDescriptor<T>();
			highlightDescriptor(this._Highlight);
			return this;
		}

		/// <summary>
		/// Allows you to specify a rescore query
		/// </summary>
		public SearchDescriptor<T> Rescore(Action<RescoreDescriptor<T>> rescoreSelector)
		{
			rescoreSelector.ThrowIfNull("rescoreSelector");
			this._Rescore = new RescoreDescriptor<T>();
			rescoreSelector(this._Rescore);
			return this;
		}

		/// <summary>
		/// Shorthand for a match_all query without having to specify .Query(q=>q.MatchAll())
		/// </summary>
		public SearchDescriptor<T> MatchAll()
		{
			var q = new QueryDescriptor<T>();
			q.MatchAll();
			this._Query = q;
			return this;
		}

		public SearchDescriptor<T> ConcreteTypeSelector(Func<dynamic, Hit<dynamic>, Type> typeSelector)
		{
			this._ConcreteTypeSelector = typeSelector;
			return this;
		}
	}

	public class FluentDictionary<K, V> : Dictionary<K, V>
	{
		public FluentDictionary()
		{
		}

		public FluentDictionary(IDictionary<K, V> copy)
		{
			if (copy == null)
				return;

			foreach (var kv in copy)
				this[kv.Key] = kv.Value;
		}

		public new FluentDictionary<K, V> Add(K k, V v)
		{
			base.Add(k, v);
			return this;
		}
		public new FluentDictionary<K, V> Remove(K k)
		{
			base.Remove(k);
			return this;
		}
	}
}<|MERGE_RESOLUTION|>--- conflicted
+++ resolved
@@ -252,17 +252,11 @@
 		internal IList<string> _Fields { get; set; }
 
 		[JsonProperty(PropertyName = "script_fields")]
-<<<<<<< HEAD
 		[JsonConverter(typeof(DictionaryKeysAreNotPropertyNamesJsonConverter))]
 		internal FluentDictionary<string, ScriptFilterDescriptor> _ScriptFields { get; set; }
 
-        [JsonProperty(PropertyName = "partial_fields")]
+		[JsonProperty(PropertyName = "partial_fields")]
 		[JsonConverter(typeof(DictionaryKeysAreNotPropertyNamesJsonConverter))]
-=======
-		internal FluentDictionary<string, ScriptFilterDescriptor> _ScriptFields { get; set; }
-
-		[JsonProperty(PropertyName = "partial_fields")]
->>>>>>> 12811f1c
 		internal Dictionary<string, PartialFieldDescriptor<T>> _PartialFields { get; set; }
 
 		/// <summary>
