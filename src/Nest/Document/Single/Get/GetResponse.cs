--- conflicted
+++ resolved
@@ -1,53 +1,43 @@
-﻿using System.Runtime.Serialization;
-using Elasticsearch.Net.Utf8Json;
-
-namespace Nest
-{
-	public interface IGetResponse<out TDocument> : IResponse where TDocument : class
-	{
-		TDocument Source { get; }
-	}
-<<<<<<< HEAD
-=======
-
->>>>>>> 20232006
-	public class GetResponse<TDocument> : ResponseBase, IGetResponse<TDocument> where TDocument : class
-	{
-		[DataMember(Name = "fields")]
-		public FieldValues Fields { get; internal set; }
-
-		[DataMember(Name = "found")]
-		public bool Found { get; internal set; }
-
-		[DataMember(Name = "_id")]
-		public string Id { get; internal set; }
-
-		[DataMember(Name = "_index")]
-		public string Index { get; internal set; }
-<<<<<<< HEAD
-
-		[DataMember(Name = "_routing")]
-		public string Routing { get; internal set; }
-=======
-
-		[DataMember(Name = "_primary_term")]
-		public long? PrimaryTerm { get; internal set; }
-
-		[DataMember(Name = "_routing")]
-		public string Routing { get; internal set; }
-
-		[DataMember(Name = "_seq_no")]
-		public long? SequenceNumber { get; internal set; }
->>>>>>> 20232006
-
-		[DataMember(Name = "_source")]
-		[JsonFormatter(typeof(SourceFormatter<>))]
-		public TDocument Source { get; internal set; }
-
-		[DataMember(Name = "_type")]
-		public string Type { get; internal set; }
-
-		[DataMember(Name = "_version")]
-		public long Version { get; internal set; }
-	}
-}
+﻿using System.Runtime.Serialization;
+using Elasticsearch.Net.Utf8Json;
+
+namespace Nest
+{
+	public interface IGetResponse<out TDocument> : IResponse where TDocument : class
+	{
+		TDocument Source { get; }
+	}
+	public class GetResponse<TDocument> : ResponseBase, IGetResponse<TDocument> where TDocument : class
+	{
+		[DataMember(Name = "fields")]
+		public FieldValues Fields { get; internal set; }
+
+		[DataMember(Name = "found")]
+		public bool Found { get; internal set; }
+
+		[DataMember(Name = "_id")]
+		public string Id { get; internal set; }
+
+		[DataMember(Name = "_index")]
+		public string Index { get; internal set; }
+
+		[DataMember(Name = "_primary_term")]
+		public long? PrimaryTerm { get; internal set; }
+
+		[DataMember(Name = "_routing")]
+		public string Routing { get; internal set; }
+
+		[DataMember(Name = "_seq_no")]
+		public long? SequenceNumber { get; internal set; }
+
+		[DataMember(Name = "_source")]
+		[JsonFormatter(typeof(SourceFormatter<>))]
+		public TDocument Source { get; internal set; }
+
+		[DataMember(Name = "_type")]
+		public string Type { get; internal set; }
+
+		[DataMember(Name = "_version")]
+		public long Version { get; internal set; }
+	}
+}