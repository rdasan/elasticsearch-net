--- conflicted
+++ resolved
@@ -3,36 +3,6 @@
 namespace Nest
 {
 	public interface IUpdateResponse<out TDocument> : IResponse where TDocument : class
-<<<<<<< HEAD
-	{
-		IInlineGet<TDocument> Get { get; }
-	}
-
-	[DataContract]
-	public class UpdateResponse<TDocument> : ResponseBase, IUpdateResponse<TDocument>
-		where TDocument : class
-	{
-		[DataMember(Name ="get")]
-		public IInlineGet<TDocument> Get { get; internal set; }
-
-		[DataMember(Name ="_id")]
-		public string Id { get; internal set; }
-
-		[DataMember(Name ="_index")]
-		public string Index { get; internal set; }
-
-		[DataMember(Name ="result")]
-		public Result Result { get; internal set; }
-
-		[DataMember(Name ="_shards")]
-		public ShardStatistics ShardsHit { get; internal set; }
-
-		[DataMember(Name ="_type")]
-		public string Type { get; internal set; }
-
-		[DataMember(Name ="_version")]
-		public long Version { get; internal set; }
-=======
 	{
 		IInlineGet<TDocument> Get { get; }
 	}
@@ -47,6 +17,5 @@
 		[DataMember(Name ="get")]
 		public IInlineGet<TDocument> Get { get; internal set; }
 
->>>>>>> 20232006
 	}
 }