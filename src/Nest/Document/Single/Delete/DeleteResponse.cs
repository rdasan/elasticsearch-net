﻿using System.Runtime.Serialization;

namespace Nest
{
	[DataContract]
<<<<<<< HEAD
	public class DeleteResponse : ResponseBase
	{
		/// <summary> The ID of the deleted document. </summary>
		[DataMember(Name ="_id")]
		public string Id { get; internal set; }

		[DataMember(Name ="_index")]
		public string Index { get; internal set; }

		[DataMember(Name ="_primary_term")]
		public long PrimaryTerm { get; internal set; }

		/// <summary> The operation that was performed on the document. </summary>
		[DataMember(Name ="result")]
		public Result Result { get; internal set; }

		[DataMember(Name ="_seq_no")]
		public long SequenceNumber { get; internal set; }

		[DataMember(Name ="_shards")]
		public ShardStatistics Shards { get; internal set; }

		[DataMember(Name ="_type")]
		public string Type { get; internal set; }

		[DataMember(Name ="_version")]
		public long Version { get; internal set; }
=======
	public class DeleteResponse : WriteResponseBase
	{
		public override bool IsValid => base.IsValid && Result == Result.Deleted;
>>>>>>> 20232006
	}
}<|MERGE_RESOLUTION|>--- conflicted
+++ resolved
@@ -3,38 +3,8 @@
 namespace Nest
 {
 	[DataContract]
-<<<<<<< HEAD
-	public class DeleteResponse : ResponseBase
-	{
-		/// <summary> The ID of the deleted document. </summary>
-		[DataMember(Name ="_id")]
-		public string Id { get; internal set; }
-
-		[DataMember(Name ="_index")]
-		public string Index { get; internal set; }
-
-		[DataMember(Name ="_primary_term")]
-		public long PrimaryTerm { get; internal set; }
-
-		/// <summary> The operation that was performed on the document. </summary>
-		[DataMember(Name ="result")]
-		public Result Result { get; internal set; }
-
-		[DataMember(Name ="_seq_no")]
-		public long SequenceNumber { get; internal set; }
-
-		[DataMember(Name ="_shards")]
-		public ShardStatistics Shards { get; internal set; }
-
-		[DataMember(Name ="_type")]
-		public string Type { get; internal set; }
-
-		[DataMember(Name ="_version")]
-		public long Version { get; internal set; }
-=======
 	public class DeleteResponse : WriteResponseBase
 	{
 		public override bool IsValid => base.IsValid && Result == Result.Deleted;
->>>>>>> 20232006
 	}
 }