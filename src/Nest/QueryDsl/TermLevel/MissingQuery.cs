﻿using System;
using System.Collections.Generic;
using System.Linq;
using System.Linq.Expressions;
using Nest.Resolvers.Converters;
using Newtonsoft.Json;

namespace Nest
{
	[JsonConverter(typeof(ReadAsTypeConverter<MissingQuery>))]
	[JsonObject(MemberSerialization = MemberSerialization.OptIn)]
	public interface IMissingQuery : IFieldNameQuery
	{
		[JsonProperty(PropertyName = "field")]
		PropertyPathMarker Field { get; set; }

		[JsonProperty(PropertyName = "existence")]
		bool? Existence { get; set; }

		[JsonProperty(PropertyName = "null_value")]
		bool? NullValue { get; set; }
	}

	public class MissingQuery : PlainQuery, IMissingQuery
	{
		public string Name { get; set; }
		public bool IsConditionless { get { return QueryCondition.IsConditionless(this); } }
		public PropertyPathMarker Field { get; set; }
		public bool? Existence { get; set; }
		public bool? NullValue { get; set; }

		protected override void WrapInContainer(IQueryContainer container)
		{
			container.Missing = this;
		}

		public PropertyPathMarker GetFieldName()
		{
			return Field;
		}

		public void SetFieldName(string fieldName)
		{
			Field = fieldName;
		}
<<<<<<< HEAD
=======

		public PropertyPathMarker Field { get; set; }

		public bool? Existence { get; set; }

		public bool? NullValue { get; set; }

		public string Name { get; set; }

		public bool IsConditionless => QueryCondition.IsConditionless(this);
>>>>>>> df7a406f
	}

	public class MissingQueryDescriptor<T> : IMissingQuery where T : class
	{
<<<<<<< HEAD
		private IMissingQuery Self { get { return this; } }
		string IQuery.Name { get; set; }
		bool IQuery.IsConditionless { get { return QueryCondition.IsConditionless(this); } }
=======
		private IMissingQuery Self => this;

		bool IQuery.IsConditionless => QueryCondition.IsConditionless(this);

>>>>>>> df7a406f
		PropertyPathMarker IMissingQuery.Field { get; set;}
		bool? IMissingQuery.Existence { get; set; }
		bool? IMissingQuery.NullValue { get; set; }

		public MissingQueryDescriptor<T> Name(string name)
		{
			Self.Name = name;
			return this;
		}

		public MissingQueryDescriptor<T> Field(string field)
		{
			Self.Field = field;
			return this;
		}

		public MissingQueryDescriptor<T> Field(Expression<Func<T, object>> field)
		{
			Self.Field = field;
			return this;
		}

		public MissingQueryDescriptor<T> Existence(bool existence = true)
		{
			Self.Existence = existence;
			return this;
		}

		public MissingQueryDescriptor<T> NullValue(bool nullValue = true)
		{
			Self.NullValue = nullValue;
			return this;
		}

		public PropertyPathMarker GetFieldName()
		{
			return Self.Field;
		}

		public void SetFieldName(string fieldName)
		{
			Self.Field = fieldName;
		}
	}
}<|MERGE_RESOLUTION|>--- conflicted
+++ resolved
@@ -24,7 +24,7 @@
 	public class MissingQuery : PlainQuery, IMissingQuery
 	{
 		public string Name { get; set; }
-		public bool IsConditionless { get { return QueryCondition.IsConditionless(this); } }
+		public bool IsConditionless => QueryCondition.IsConditionless(this);
 		public PropertyPathMarker Field { get; set; }
 		public bool? Existence { get; set; }
 		public bool? NullValue { get; set; }
@@ -43,33 +43,13 @@
 		{
 			Field = fieldName;
 		}
-<<<<<<< HEAD
-=======
-
-		public PropertyPathMarker Field { get; set; }
-
-		public bool? Existence { get; set; }
-
-		public bool? NullValue { get; set; }
-
-		public string Name { get; set; }
-
-		public bool IsConditionless => QueryCondition.IsConditionless(this);
->>>>>>> df7a406f
 	}
 
 	public class MissingQueryDescriptor<T> : IMissingQuery where T : class
 	{
-<<<<<<< HEAD
-		private IMissingQuery Self { get { return this; } }
+		private IMissingQuery Self => this;
 		string IQuery.Name { get; set; }
-		bool IQuery.IsConditionless { get { return QueryCondition.IsConditionless(this); } }
-=======
-		private IMissingQuery Self => this;
-
 		bool IQuery.IsConditionless => QueryCondition.IsConditionless(this);
-
->>>>>>> df7a406f
 		PropertyPathMarker IMissingQuery.Field { get; set;}
 		bool? IMissingQuery.Existence { get; set; }
 		bool? IMissingQuery.NullValue { get; set; }
