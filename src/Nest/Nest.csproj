﻿<?xml version="1.0" encoding="utf-8"?>
<Project ToolsVersion="4.0" DefaultTargets="Build" xmlns="http://schemas.microsoft.com/developer/msbuild/2003">
  <Import Project="$(MSBuildExtensionsPath)\$(MSBuildToolsVersion)\Microsoft.Common.props" Condition="Exists('$(MSBuildExtensionsPath)\$(MSBuildToolsVersion)\Microsoft.Common.props')" />
  <PropertyGroup>
    <Configuration Condition=" '$(Configuration)' == '' ">Debug</Configuration>
    <Platform Condition=" '$(Platform)' == '' ">AnyCPU</Platform>
    <ProjectGuid>{072BA7DA-7B60-407D-8B6E-95E3186BE70C}</ProjectGuid>
    <OutputType>Library</OutputType>
    <AppDesignerFolder>Properties</AppDesignerFolder>
    <RootNamespace>Nest</RootNamespace>
    <AssemblyName>Nest</AssemblyName>
    <TargetFrameworkVersion>v4.5</TargetFrameworkVersion>
    <FileAlignment>512</FileAlignment>
    <TargetFrameworkProfile />
  </PropertyGroup>
  <PropertyGroup Condition=" '$(Configuration)|$(Platform)' == 'Debug|AnyCPU' ">
    <DebugSymbols>true</DebugSymbols>
    <DebugType>full</DebugType>
    <Optimize>false</Optimize>
    <OutputPath>bin\Debug\</OutputPath>
    <DefineConstants>DEBUG;TRACE</DefineConstants>
    <ErrorReport>prompt</ErrorReport>
    <WarningLevel>4</WarningLevel>
    <CodeAnalysisRuleSet>BasicCorrectnessRules.ruleset</CodeAnalysisRuleSet>
    <PlatformTarget>AnyCPU</PlatformTarget>
    <DocumentationFile>bin\Debug\Nest.XML</DocumentationFile>
    <UseVSHostingProcess>false</UseVSHostingProcess>
    <NoWarn>1591,1572,1571,1573,1587,1570</NoWarn>
    <Prefer32Bit>false</Prefer32Bit>
  </PropertyGroup>
  <PropertyGroup Condition=" '$(Configuration)|$(Platform)' == 'Release|AnyCPU' ">
    <DebugType>pdbonly</DebugType>
    <Optimize>True</Optimize>
    <OutputPath>bin\Release\</OutputPath>
    <DefineConstants>TRACE</DefineConstants>
    <ErrorReport>prompt</ErrorReport>
    <WarningLevel>4</WarningLevel>
    <CodeAnalysisRuleSet>AllRules.ruleset</CodeAnalysisRuleSet>
    <DocumentationFile>bin\Release\Nest.XML</DocumentationFile>
    <NoWarn>1591,1572,1571,1573,1587,1570</NoWarn>
    <Prefer32Bit>false</Prefer32Bit>
  </PropertyGroup>
  <PropertyGroup>
    <SignAssembly>true</SignAssembly>
  </PropertyGroup>
  <PropertyGroup>
    <AssemblyOriginatorKeyFile>..\..\build\keys\keypair.snk</AssemblyOriginatorKeyFile>
  </PropertyGroup>
  <ItemGroup>
    <Reference Include="Microsoft.CSharp" />
    <Reference Include="System" />
    <Reference Include="System.Core" />
    <Reference Include="System.Configuration" />
    <Reference Include="System.Runtime.Serialization" />
    <Reference Include="System.ServiceModel" />
  </ItemGroup>
  <ItemGroup>
    <Compile Include="Aggregations\Bucket\DocCountBucket.cs" />
    <Compile Include="Aggregations\Bucket\Sampler\SamplerAggregation.cs" />
    <Compile Include="Aggregations\Bucket\Sampler\SamplerAggregationExecutionHint.cs" />
    <Compile Include="Aggregations\Bucket\SingleBucket.cs" />
    <Compile Include="Aggregations\Bucket\KeyedBucket.cs" />
    <Compile Include="Aggregations\Bucket\BucketAggregationBase.cs" />
    <Compile Include="Aggregations\Bucket\Filters\NamedFiltersContainerBase.cs" />
    <Compile Include="Aggregations\Bucket\Histogram\ExtendedBounds.cs" />
    <Compile Include="Aggregations\Bucket\Histogram\HistogramOrder.cs" />
    <Compile Include="Aggregations\Bucket\SignificantTerms\Heuristics\ChiSquareHeuristic.cs" />
    <Compile Include="Aggregations\Bucket\SignificantTerms\Heuristics\GoogleNormalizedDistanceHeuristic.cs" />
    <Compile Include="Aggregations\Bucket\SignificantTerms\Heuristics\MutualInformationHeuristic.cs" />
    <Compile Include="Aggregations\Bucket\SignificantTerms\Heuristics\PercentageScoreHeuristic.cs" />
    <Compile Include="Aggregations\Aggregation.cs" />
    <Compile Include="Aggregations\Metric\Metric.cs" />
    <Compile Include="Aggregations\Pipeline\BucketSelector\BucketSelectorAggregation.cs" />
    <Compile Include="Aggregations\Pipeline\BucketScript\BucketScriptAggregation.cs" />
    <Compile Include="Aggregations\Pipeline\BucketsPath.cs" />
    <Compile Include="Aggregations\Pipeline\CumulativeSum\CumulativeSumAggregation.cs" />
    <Compile Include="Aggregations\Pipeline\AverageBucket\AverageBucketAggregation.cs" />
    <Compile Include="Aggregations\Pipeline\Derivative\DerivativeAggregation.cs" />
    <Compile Include="Aggregations\Pipeline\GapPolicy.cs" />
    <Compile Include="Aggregations\Pipeline\KeyedValueMetric.cs" />
    <Compile Include="Aggregations\Pipeline\MaxBucket\MaxBucketAggregation.cs" />
    <Compile Include="Aggregations\Pipeline\MinBucket\MinBucketAggregation.cs" />
    <Compile Include="Aggregations\Pipeline\MovingAverage\Models\EwmaModel.cs" />
    <Compile Include="Aggregations\Pipeline\MovingAverage\Models\HoltLinearModel.cs" />
    <Compile Include="Aggregations\Pipeline\MovingAverage\Models\HoltWintersModel.cs" />
    <Compile Include="Aggregations\Pipeline\MovingAverage\Models\IMovingAverageModel.cs" />
    <Compile Include="Aggregations\Pipeline\MovingAverage\Models\LinearModel.cs" />
    <Compile Include="Aggregations\Pipeline\MovingAverage\Models\SimpleModel.cs" />
    <Compile Include="Aggregations\Pipeline\MovingAverage\MovingAverageAggregation.cs" />
    <Compile Include="Aggregations\Pipeline\MovingAverage\MovingAverageAggregationJsonConverter.cs" />
    <Compile Include="Aggregations\Pipeline\PipelineAggregationBase.cs" />
    <Compile Include="Aggregations\Pipeline\SerialDifferencing\SerialDifferencingAggregation.cs" />
    <Compile Include="Aggregations\Pipeline\SumBucket\SumBucketAggregation.cs" />
    <Compile Include="Analysis\Analyzers\Analyzers.cs" />
    <Compile Include="Analysis\Analyzers\AnalyzerJsonConverter.cs" />
    <Compile Include="Analysis\CharFilters\CharFilters.cs" />
    <Compile Include="Analysis\CharFilters\CharFilterJsonConverter.cs" />
    <Compile Include="Analysis\Languages\SnowballLanguage.cs" />
    <Compile Include="Analysis\StopWords.cs" />
    <Compile Include="Analysis\TokenFilters\DelimitedPayload\DelimitedPayloadEncoding.cs" />
    <Compile Include="Analysis\TokenFilters\EdgeNGram\EdgeNGramSide.cs" />
    <Compile Include="Analysis\TokenFilters\Phonetic\PhoneticEncoder.cs" />
    <Compile Include="Analysis\TokenFilters\Synonym\SynonymFormat.cs" />
    <Compile Include="Analysis\TokenFilters\TokenFilters.cs" />
    <Compile Include="Analysis\TokenFilters\TokenFilterJsonConverter.cs" />
    <Compile Include="Analysis\Tokenizers\TokenizerJsonConverter.cs" />
    <Compile Include="Analysis\Tokenizers\NGram\TokenChar.cs" />
    <Compile Include="Analysis\Tokenizers\Tokenizers.cs" />
    <Compile Include="Cluster\ClusterHealth.cs" />
    <Compile Include="Cluster\ClusterHealth\ClusterHealthResponse.cs" />
    <Compile Include="Cluster\ClusterSettings\ClusterPutSettings\ClusterSettings.cs" />
    <Compile Include="CommonAbstractions\DictionaryLike\IHasADictionary.cs" />
    <Compile Include="CommonAbstractions\Fluent\DescriptorBase.cs" />
    <Compile Include="CommonAbstractions\Fluent\Promise\DescriptorPromiseBase.cs" />
    <Compile Include="CommonAbstractions\Infer\DocumentPath\DocumentPath.cs" />
    <Compile Include="CommonAbstractions\Infer\Features\Features.cs" />
    <Compile Include="CommonAbstractions\Infer\Features\FeaturesJsonConverter.cs" />
    <Compile Include="CommonAbstractions\Infer\Fields\FieldsJsonConverter.cs" />
    <Compile Include="CommonAbstractions\Infer\Fields\Fields.cs" />
    <Compile Include="CommonAbstractions\ConnectionSettings\MemberInfoResolver.cs" />
    <Compile Include="CommonAbstractions\Infer\Fields\FieldsDescriptor.cs" />
    <Compile Include="CommonAbstractions\Infer\Id\Id.cs" />
    <Compile Include="CommonAbstractions\Infer\Id\IdJsonConverter.cs" />
    <Compile Include="CommonAbstractions\Infer\Indices\IndicesJsonConverter.cs" />
    <Compile Include="CommonAbstractions\Infer\Indices\Indices.cs" />
    <Compile Include="CommonAbstractions\Infer\Field\FieldExtensions.cs" />
    <Compile Include="CommonAbstractions\Infer\Metrics\IndexMetrics.cs" />
    <Compile Include="CommonAbstractions\Infer\Metrics\Metrics.cs" />
    <Compile Include="CommonAbstractions\Infer\Name\Name.cs" />
    <Compile Include="CommonAbstractions\Infer\Name\Names.cs" />
    <Compile Include="CommonAbstractions\Infer\NodeId\NodeIds.cs" />
    <Compile Include="CommonAbstractions\Infer\ScrollId\ScrollId.cs" />
    <Compile Include="CommonAbstractions\Infer\ScrollId\ScrollIds.cs" />
    <Compile Include="CommonAbstractions\Infer\PropertyName\PropertyName.cs" />
    <Compile Include="CommonAbstractions\Infer\PropertyName\PropertyNameExtensions.cs" />
    <Compile Include="CommonAbstractions\Infer\PropertyName\PropertyNameJsonConverter.cs" />
    <Compile Include="CommonAbstractions\Infer\Types\TypesJsonConverter.cs" />
    <Compile Include="CommonAbstractions\Infer\Types\Types.cs" />
    <Compile Include="CommonAbstractions\LazyDocument\LazyDocumentJsonConverter.cs" />
    <Compile Include="CommonAbstractions\DictionaryLike\IsADictionaryDescriptor.cs" />
    <Compile Include="CommonAbstractions\DictionaryLike\IsADictionary.cs" />
    <Compile Include="Cat\CatAllocation\ElasticClient-CatAllocation.cs" />
    <Compile Include="Cat\CatCount\ElasticClient-CatCount.cs" />
    <Compile Include="Cat\CatFielddata\ElasticClient-CatFielddata.cs" />
    <Compile Include="Cat\CatHealth\ElasticClient-CatHealth.cs" />
    <Compile Include="Cat\CatIndices\ElasticClient-CatIndices.cs" />
    <Compile Include="Cat\CatMaster\ElasticClient-CatMaster.cs" />
    <Compile Include="Cat\CatNodes\ElasticClient-CatNodes.cs" />
    <Compile Include="Cat\CatPendingTasks\ElasticClient-CatPendingTasks.cs" />
    <Compile Include="Cat\CatPlugins\ElasticClient-CatPlugins.cs" />
    <Compile Include="Cat\CatRecovery\ElasticClient-CatRecovery.cs" />
    <Compile Include="Cat\CatSegments\ElasticClient-CatSegments.cs" />
    <Compile Include="Cat\CatShards\ElasticClient-CatShards.cs" />
    <Compile Include="Cat\CatThreadPool\ElasticClient-CatThreadpool.cs" />
    <Compile Include="Cat\ElasticClient-Cat.cs" />
    <Compile Include="Cluster\ClusterSettings\ClusterGetSettings\ElasticClient-ClusterGetSettings.cs" />
    <Compile Include="Cluster\NodesInfo\ElasticClient-NodesInfo.cs" />
    <Compile Include="Cluster\NodesStats\ElasticClient-NodesStats.cs" />
    <Compile Include="CommonAbstractions\ConnectionSettings\ClrTypeMapping.cs" />
    <Compile Include="CommonAbstractions\Infer\Field\Field.cs" />
    <Compile Include="CommonAbstractions\Response\DictionaryResponse.cs" />
    <Compile Include="CommonAbstractions\SerializationBehavior\GenericJsonConverters\KeyValueJsonConverter.cs" />
    <Compile Include="CommonAbstractions\SerializationBehavior\GenericJsonConverters\FromJson.cs" />
    <Compile Include="CommonAbstractions\SerializationBehavior\GenericJsonConverters\ReadAsTypeJsonConverter.cs" />
    <Compile Include="CommonAbstractions\SerializationBehavior\GenericJsonConverters\ReserializeJsonConverter.cs" />
    <Compile Include="CommonAbstractions\SerializationBehavior\JsonReaderExtensions.cs" />
    <Compile Include="CommonAbstractions\Static\Static.cs" />
    <Compile Include="CommonAbstractions\Union\UnionJsonConverter.cs" />
    <Compile Include="CommonOptions\Failures\BulkError.cs" />
<<<<<<< HEAD
    <Compile Include="CommonOptions\MinimumShouldMatch\MinimumShouldMatch.cs" />
=======
    <Compile Include="CommonOptions\Scripting\FileScript.cs" />
    <Compile Include="CommonOptions\Scripting\IndexedScript.cs" />
    <Compile Include="CommonOptions\Scripting\InlineScript.cs" />
    <Compile Include="CommonOptions\Scripting\Script.cs" />
    <Compile Include="CommonOptions\Scripting\ScriptJsonConverter.cs" />
>>>>>>> 2c24c1bd
    <Compile Include="CommonOptions\Stats\QueryCacheStats.cs" />
    <Compile Include="CommonOptions\Stats\RecoveryStats.cs" />
    <Compile Include="CommonOptions\Stats\RequestCacheStats.cs" />
    <Compile Include="CommonOptions\Stats\SuggestStats.cs" />
    <Compile Include="CommonOptions\Stats\TranslogStats.cs" />
    <Compile Include="CommonOptions\Stats\WarmerStats.cs" />
    <Compile Include="Document\Multiple\MultiGet\Request\MultiGetRequestJsonConverter.cs" />
    <Compile Include="Document\Multiple\MultiGet\Response\MultiGetHit.cs" />
    <Compile Include="CommonAbstractions\SerializationBehavior\GenericJsonConverters\Json.cs" />
    <Compile Include="Document\Multiple\Bulk\BulkRequestJsonConverter.cs" />
    <Compile Include="CommonOptions\TimeUnit\TimeUnitExpressionJsonConverter.cs" />
    <Compile Include="Aggregations\Bucket\DateHistogram\DateInterval.cs" />
    <Compile Include="CommonAbstractions\Union\Union.cs" />
    <Compile Include="CommonOptions\DateMath\DateMath.cs" />
    <Compile Include="CommonOptions\DateMath\DateMathExpression.cs" />
    <Compile Include="CommonOptions\DateMath\DateMathOperation.cs" />
    <Compile Include="Aggregations\Bucket\DateRange\DateRangeExpression.cs" />
    <Compile Include="CommonOptions\Range\Ip4ExpressionRange.cs" />
    <Compile Include="CommonOptions\Range\Ip4Range.cs" />
    <Compile Include="CommonOptions\Range\Range.cs" />
    <Compile Include="CommonOptions\TimeUnit\TimeUnit.cs" />
    <Compile Include="CommonOptions\TimeUnit\TimeUnitExpression.cs" />
    <Compile Include="Document\Multiple\MultiGet\ElasticClient-SourceMany.cs" />
    <Compile Include="Document\Single\Index\IndexRequestJsonConverter.cs" />
    <Compile Include="IndexModules\IndexSettings\Settings\DynamicIndexSettings.cs" />
    <Compile Include="IndexModules\IndexSettings\Merge\MergePolicySettings.cs" />
    <Compile Include="IndexModules\IndexSettings\Merge\MergeSchedulerSettings.cs" />
    <Compile Include="IndexModules\IndexSettings\Merge\MergeSettings.cs" />
    <Compile Include="IndexModules\IndexSettings\Settings\IndexSettings.cs" />
    <Compile Include="IndexModules\IndexSettings\SlowLog\ISlowLog.cs" />
    <Compile Include="IndexModules\IndexSettings\SlowLog\ISlowLogIndexing.cs" />
    <Compile Include="IndexModules\IndexSettings\SlowLog\ISlowLogSearch.cs" />
    <Compile Include="IndexModules\IndexSettings\SlowLog\ISlowLogSearchFetch.cs" />
    <Compile Include="IndexModules\IndexSettings\SlowLog\ISlowLogSearchQuery.cs" />
    <Compile Include="IndexModules\IndexSettings\Settings\RecoveryInitialShards.cs" />
    <Compile Include="IndexModules\IndexSettings\Settings\IndexSettingsConverter.cs" />
    <Compile Include="IndexModules\IndexSettings\SlowLog\LogLevel.cs" />
    <Compile Include="IndexModules\IndexSettings\Store\FileSystemStorageImplementation.cs" />
    <Compile Include="IndexModules\IndexSettings\Translog\TranslogWriteMode.cs" />
    <Compile Include="IndexModules\IndexSettings\Translog\TranslogDurability.cs" />
    <Compile Include="IndexModules\IndexSettings\Translog\TranslogFlushSettings.cs" />
    <Compile Include="IndexModules\IndexSettings\Translog\TranslogSettings.cs" />
    <Compile Include="IndexModules\Similarity\DFR\DFRAfterEffect.cs" />
    <Compile Include="IndexModules\Similarity\DFR\DFRBasicModel.cs" />
    <Compile Include="IndexModules\Similarity\Normalization.cs" />
    <Compile Include="IndexModules\Similarity\IB\IBLambda.cs" />
    <Compile Include="IndexModules\Similarity\IB\IBDistribution.cs" />
    <Compile Include="Indices\AliasManagement\GetAliases\ElasticClient-GetIndicesPointingToAlias.cs" />
    <Compile Include="Indices\AliasManagement\GetAliases\ElasticClient-GetAliasesPointingToIndex.cs" />
    <Compile Include="Indices\AliasManagement\Aliases.cs" />
    <Compile Include="Document\Multiple\Bulk\ElasticClient-IndexMany.cs" />
    <Compile Include="Document\Multiple\Bulk\ElasticClient-DeleteMany.cs" />
    <Compile Include="Document\Multiple\MultiGet\EllasticClient-GetMany.cs" />
    <Compile Include="Indices\Warmers\GetWarmer\GetWarmerResponseConverter.cs" />
    <Compile Include="Indices\Warmers\Warmers.cs" />
    <Compile Include="Mapping\AttributeBased\AttachmentAttribute.cs" />
    <Compile Include="Mapping\AttributeBased\BinaryAttribute.cs" />
    <Compile Include="Mapping\AttributeBased\BooleanAttribute.cs" />
    <Compile Include="Mapping\AttributeBased\CompletionAttribute.cs" />
    <Compile Include="Mapping\AttributeBased\DateAttribute.cs" />
    <Compile Include="Mapping\AttributeBased\ElasticsearchPropertyAttribute.cs" />
    <Compile Include="Mapping\AttributeBased\ElasticsearchTypeAttribute.cs" />
    <Compile Include="Mapping\AttributeBased\GeoPointAttribute.cs" />
    <Compile Include="Mapping\AttributeBased\GeoShapeAttribute.cs" />
    <Compile Include="Mapping\AttributeBased\IpAttribute.cs" />
    <Compile Include="Mapping\AttributeBased\NestedAttribute.cs" />
    <Compile Include="Mapping\AttributeBased\NumberAttribute.cs" />
    <Compile Include="Mapping\AttributeBased\ObjectAttribute.cs" />
    <Compile Include="Mapping\AttributeBased\StringAttribute.cs" />
    <Compile Include="Mapping\AttributeBased\TokenCountAttribute.cs" />
    <Compile Include="Indices\MappingManagement\GetFieldMapping\FieldMappingJsonConverter.cs" />
    <Compile Include="Mapping\Mappings.cs" />
    <Compile Include="Mapping\TypeMapping.cs" />
    <Compile Include="Mapping\Types\PropertiesJsonConverter.cs" />
    <Compile Include="Mapping\Types\PropertyJsonConverter.cs" />
    <Compile Include="Mapping\SimilarityOption.cs" />
    <Compile Include="Mapping\Types\Specialized\TokenCount\TokenCountType.cs" />
    <Compile Include="Mapping\Types\PropertyDescriptorBase.cs" />
    <Compile Include="Mapping\Visitor\IPropertyVisitor.cs" />
    <Compile Include="Mapping\Visitor\NoopPropertyVisitor.cs" />
    <Compile Include="Mapping\Visitor\PropertyWalker.cs" />
    <Compile Include="Modules\Cluster\AllocationAttribute.cs" />
    <Compile Include="Modules\Cluster\AllocationAwareness\AllocationAwarenessSettings.cs" />
    <Compile Include="Modules\Cluster\AllocationFiltering\AllocationFilteringSettings.cs" />
    <Compile Include="Modules\Cluster\ClusterModuleSettings.cs" />
    <Compile Include="Modules\Cluster\DiskBasedShardAllocation\DiskBasedShardAllocationSettings.cs" />
    <Compile Include="Modules\Cluster\ShardAllocation\AllowRebalance.cs" />
    <Compile Include="Modules\Cluster\ShardAllocation\RebalanceEnable.cs" />
    <Compile Include="Modules\Cluster\ShardAllocation\AllocationEnable.cs" />
    <Compile Include="Modules\Cluster\ShardAllocation\ShardBalancingHeuristicsSettings.cs" />
    <Compile Include="Modules\Cluster\ShardAllocation\ShardRebalancingSettings.cs" />
    <Compile Include="Modules\Cluster\ShardAllocation\ShardAllocationSettings.cs" />
    <Compile Include="Modules\Gateway\GatewaySettings.cs" />
    <Compile Include="Modules\Indices\CircuitBreaker\CircuitBreakerSettings.cs" />
    <Compile Include="Modules\Indices\Fielddata\FielddataSettings.cs" />
    <Compile Include="Modules\Indices\Fielddata\GeoPoint\GeoPointFielddata.cs" />
    <Compile Include="Modules\Indices\Fielddata\GeoPoint\GeoPointFielddataFormat.cs" />
    <Compile Include="Modules\Indices\Fielddata\Numeric\NumericFielddataFormat.cs" />
    <Compile Include="Modules\Indices\Fielddata\Numeric\NumericFielddata.cs" />
    <Compile Include="Modules\Indices\Fielddata\String\StringFielddata.cs" />
    <Compile Include="Modules\Indices\Fielddata\String\StringFielddataFormat.cs" />
    <Compile Include="Modules\Indices\IndexingBuffer\IndexingBufferSettings.cs" />
    <Compile Include="Modules\Indices\IndicesModuleSettings.cs" />
    <Compile Include="Modules\Indices\Recovery\IndicesRecoverySettings.cs" />
    <Compile Include="Modules\Indices\TtlInterval\TtlIntervalSettings.cs" />
    <Compile Include="Modules\SnapshotAndRestore\Repositories\CreateRepository\CreateRepositoryJsonConverter.cs" />
    <Compile Include="QueryDsl\Compound\Bool\BoolQuery.cs" />
    <Compile Include="QueryDsl\Compound\Bool\BoolQueryExtensions.cs" />
    <Compile Include="QueryDsl\Compound\Indices\NoMatchQueryJsonConverter.cs" />
    <Compile Include="QueryDsl\FieldNameQueryBase.cs" />
    <Compile Include="QueryDsl\FieldNameQueryDescriptorBase.cs" />
    <Compile Include="QueryDsl\FullText\Match\MatchQueryJsonConverter.cs" />
    <Compile Include="QueryDsl\FullText\MultiMatch\ZeroTermsQuery.cs" />
    <Compile Include="QueryDsl\FullText\SimpleQueryString\SimpleQueryStringFlags.cs" />
    <Compile Include="QueryDsl\Geo\GeoFieldNameQueryJsonConverter.cs" />
    <Compile Include="QueryDsl\Geo\Shape\IGeoShapeQuery.cs" />
    <Compile Include="QueryDsl\Geo\Shape\IndexedShape\GeoIndexedShapeQuery.cs" />
    <Compile Include="QueryDsl\Geo\Shape\IndexedShape\IndexedGeoShape.cs" />
    <Compile Include="QueryDsl\QueryDescriptorBase.cs" />
    <Compile Include="QueryDsl\Specialized\MoreLikeThis\MoreLikeThisQueryDocumentsDescriptor.cs" />
    <Compile Include="Aggregations\AggregationsHelper.cs" />
    <Compile Include="Aggregations\Bucket\SignificantTerms\Heuristics\ScriptedHeuristic.cs" />
    <Compile Include="Aggregations\Bucket\Bucket.cs" />
    <Compile Include="Aggregations\Bucket\Filters\FiltersBucket.cs" />
    <Compile Include="Aggregations\Metric\ScriptedMetric\ScriptedValueMetric.cs" />
    <Compile Include="Aggregations\Metric\TopHits\TopHitsMetric.cs" />
    <Compile Include="Aggregations\Metric\GeoBounds\GeoBoundsMetric.cs" />
    <Compile Include="Aggregations\Bucket\Histogram\HistogramItem.cs" />
    <Compile Include="Aggregations\Metric\ExtendedStats\ExtendedStatsMetric.cs" />
    <Compile Include="Aggregations\Bucket\SignificantTerms\SignificantTermItem.cs" />
    <Compile Include="Aggregations\Bucket\Range\RangeItem.cs" />
    <Compile Include="Aggregations\Metric\Percentiles\PercentilesMetric.cs" />
    <Compile Include="Aggregations\Metric\Stats\StatsMetric.cs" />
    <Compile Include="Aggregations\Metric\ValueMetric.cs" />
    <Compile Include="Analysis\Analysis.cs" />
    <Compile Include="Analysis\Analyzers\AnalyzerBase.cs" />
    <Compile Include="Analysis\Analyzers\CustomAnalyzer.cs" />
    <Compile Include="Analysis\Analyzers\KeywordAnalyzer.cs" />
    <Compile Include="Analysis\Languages\Language.cs" />
    <Compile Include="Analysis\Analyzers\LanguageAnalyzer.cs" />
    <Compile Include="Analysis\Analyzers\PatternAnalyzer.cs" />
    <Compile Include="Analysis\Analyzers\SimpleAnalyzer.cs" />
    <Compile Include="Analysis\Analyzers\SnowballAnalyzer.cs" />
    <Compile Include="Analysis\Analyzers\StandardAnalyzer.cs" />
    <Compile Include="Analysis\Analyzers\StopAnalyzer.cs" />
    <Compile Include="Analysis\Analyzers\WhitespaceAnalyzer.cs" />
    <Compile Include="Analysis\CharFilters\CharFilterBase.cs" />
    <Compile Include="Analysis\CharFilters\HtmlStripCharFilter.cs" />
    <Compile Include="Analysis\CharFilters\MappingCharFilter.cs" />
    <Compile Include="Analysis\CharFilters\PatternReplaceCharFilter.cs" />
    <Compile Include="Analysis\TokenFilters\AsciiFoldingTokenFilter.cs" />
    <Compile Include="Analysis\TokenFilters\CommonGramsTokenFilter.cs" />
    <Compile Include="Analysis\TokenFilters\CompoundWord\CompoundWordTokenFilter.cs" />
    <Compile Include="Analysis\TokenFilters\DelimitedPayload\DelimitedPayloadTokenFilter.cs" />
    <Compile Include="Analysis\TokenFilters\CompoundWord\DictionaryDecompounderTokenFilter.cs" />
    <Compile Include="Analysis\TokenFilters\EdgeNGram\EdgeNGramTokenFilter.cs" />
    <Compile Include="Analysis\TokenFilters\ElisionTokenFilter.cs" />
    <Compile Include="Analysis\TokenFilters\HunspellTokenFilter.cs" />
    <Compile Include="Analysis\TokenFilters\CompoundWord\HyphenationDecompounderTokenFilter.cs" />
    <Compile Include="Analysis\TokenFilters\KeepTypesTokenFilter.cs" />
    <Compile Include="Analysis\TokenFilters\KeepWordsTokenFilter.cs" />
    <Compile Include="Analysis\TokenFilters\KeywordMarkerTokenFilter.cs" />
    <Compile Include="Analysis\TokenFilters\KStemTokenFilter.cs" />
    <Compile Include="Analysis\TokenFilters\LengthTokenFilter.cs" />
    <Compile Include="Analysis\TokenFilters\LimitTokenCountTokenFilter.cs" />
    <Compile Include="Analysis\TokenFilters\LowercaseTokenFilter.cs" />
    <Compile Include="Analysis\TokenFilters\NGramTokenFilter.cs" />
    <Compile Include="Analysis\TokenFilters\PatternCaptureTokenFilter.cs" />
    <Compile Include="Analysis\TokenFilters\PatternReplaceTokenFilter.cs" />
    <Compile Include="Analysis\TokenFilters\Phonetic\PhoneticTokenFilter.cs" />
    <Compile Include="Analysis\TokenFilters\PorterStemTokenFilter.cs" />
    <Compile Include="Analysis\TokenFilters\ReverseTokenFilter.cs" />
    <Compile Include="Analysis\TokenFilters\Shingle\ShingleTokenFilter.cs" />
    <Compile Include="Analysis\TokenFilters\SnowballTokenFilter.cs" />
    <Compile Include="Analysis\TokenFilters\StandardTokenFilter.cs" />
    <Compile Include="Analysis\TokenFilters\StemmerOverrideTokenFilter.cs" />
    <Compile Include="Analysis\TokenFilters\StemmerTokenFilter.cs" />
    <Compile Include="Analysis\TokenFilters\Stop\StopTokenFilter.cs" />
    <Compile Include="Analysis\TokenFilters\Synonym\SynonymTokenFilter.cs" />
    <Compile Include="Analysis\TokenFilters\TokenFilterBase.cs" />
    <Compile Include="Analysis\TokenFilters\TrimTokenFilter.cs" />
    <Compile Include="Analysis\TokenFilters\TruncateTokenFilter.cs" />
    <Compile Include="Analysis\TokenFilters\UniqueTokenFilter.cs" />
    <Compile Include="Analysis\TokenFilters\UppercaseTokenFilter.cs" />
    <Compile Include="Analysis\TokenFilters\WordDelimiter\WordDelimiterTokenFilter.cs" />
    <Compile Include="Analysis\Tokenizers\NGram\EdgeNGramTokenizer.cs" />
    <Compile Include="Analysis\Tokenizers\KeywordTokenizer.cs" />
    <Compile Include="Analysis\Tokenizers\LetterTokenizer.cs" />
    <Compile Include="Analysis\Tokenizers\LowercaseTokenizer.cs" />
    <Compile Include="Analysis\Tokenizers\NGram\NGramTokenizer.cs" />
    <Compile Include="Analysis\Tokenizers\PathHierarchyTokenizer.cs" />
    <Compile Include="Analysis\Tokenizers\PatternTokenizer.cs" />
    <Compile Include="Analysis\Tokenizers\StandardTokenizer.cs" />
    <Compile Include="Analysis\Tokenizers\TokenizerBase.cs" />
    <Compile Include="Analysis\Tokenizers\UaxEmailUrlTokenizer.cs" />
    <Compile Include="Analysis\Tokenizers\WhitespaceTokenizer.cs" />
    <Compile Include="CommonOptions\Failures\ShardsFailure.cs" />
    <Compile Include="Search\CovariantSearch.cs" />
    <Compile Include="Search\MultiSearch\MultiSearchResponsJsonConverter.cs" />
    <Compile Include="Search\Percolator\MultiPercolate\MultiPercolateJsonConverter.cs" />
    <Compile Include="Search\Percolator\RegisterPercolator\RegisterPercolatorJsonConverter.cs" />
    <Compile Include="Search\SearchTemplate\GetSearchTemplate\GetSearchTemplateResponse.cs" />
    <Compile Include="Search\Search\Hits\InnerHitsMetaData.cs" />
    <Compile Include="Search\Search\Hits\InnerHitsResult.cs" />
    <Compile Include="Indices\AliasManagement\Alias.cs" />
    <Compile Include="Indices\AliasManagement\Alias\Actions\AliasAdd.cs" />
    <Compile Include="Indices\AliasManagement\Alias\Actions\AliasAddOperation.cs" />
    <Compile Include="Indices\AliasManagement\AliasDefinition.cs" />
    <Compile Include="Indices\AliasManagement\Alias\Actions\AliasRemove.cs" />
    <Compile Include="Indices\AliasManagement\Alias\Actions\AliasRemoveOperation.cs" />
    <Compile Include="Indices\AliasManagement\Alias\Actions\IAliasAction.cs" />
    <Compile Include="Document\Multiple\Bulk\BulkOperation\IBulkOperation.cs" />
    <Compile Include="Cat\CatSegments\CatSegmentsRecord.cs" />
    <Compile Include="Cluster\ClusterReroute\ClusterRerouteDecision.cs" />
    <Compile Include="Cluster\ClusterReroute\ClusterRerouteExplanation.cs" />
    <Compile Include="Cluster\ClusterReroute\ClusterRerouteParameters.cs" />
    <Compile Include="Cluster\ClusterReroute\ClusterRerouteState.cs" />
    <Compile Include="Cat\CatShards\CatShardsRecord.cs" />
    <Compile Include="Cat\CatFielddata\CatFielddataRecord.cs" />
    <Compile Include="Cat\CatThreadPool\CatThreadPoolRecord.cs" />
    <Compile Include="Cat\CatRecovery\CatRecoveryRecord.cs" />
    <Compile Include="Cat\CatPlugins\CatPluginsRecord.cs" />
    <Compile Include="Cat\CatPendingTasks\CatPendingTasksRecord.cs" />
    <Compile Include="CommonAbstractions\LazyDocument\LazyDocument.cs" />
    <Compile Include="QueryDsl\Geo\GeoLocation.cs" />
    <Compile Include="QueryDsl\Geo\GeoPrecision.cs" />
    <Compile Include="Search\Explain\ExplainGet.cs" />
    <Compile Include="Mapping\CodeBased\PropertyMapping.cs" />
    <Compile Include="Modules\Indices\Fielddata\FielddataFilter.cs" />
    <Compile Include="Modules\Indices\Fielddata\FielddataFrequencyFilter.cs" />
    <Compile Include="Modules\Indices\Fielddata\FielddataRegexFilter.cs" />
    <Compile Include="QueryDsl\Geo\BoundingBox\GeoBoundingBoxQuery.cs" />
    <Compile Include="QueryDsl\Geo\Distance\GeoDistanceQuery.cs" />
    <Compile Include="QueryDsl\Geo\DistanceRange\GeoDistanceRangeQuery.cs" />
    <Compile Include="QueryDsl\Geo\HashCell\GeoHashCellQuery.cs" />
    <Compile Include="QueryDsl\Geo\Polygon\GeoPolygonQuery.cs" />
    <Compile Include="QueryDsl\QueryContainerDescriptor.cs" />
    <Compile Include="CommonAbstractions\Fluent\Fluent.cs" />
    <Compile Include="Search\Suggesters\SuggestContextMapping.cs" />
    <Compile Include="Mapping\Fields\IFieldMapping.cs" />
    <Compile Include="Mapping\Fields\ISpecialField.cs" />
    <Compile Include="QueryDsl\Geo\Shape\Circle\CircleGeoShape.cs" />
    <Compile Include="QueryDsl\Geo\Shape\Envelope\EnvelopeGeoShape.cs" />
    <Compile Include="QueryDsl\Geo\Shape\GeoShape.cs" />
    <Compile Include="QueryDsl\Geo\Shape\LineString\LineStringGeoShape.cs" />
    <Compile Include="QueryDsl\Geo\Shape\MultiLineString\MultiLineStringGeoShape.cs" />
    <Compile Include="QueryDsl\Geo\Shape\MultiPoint\MultiPointGeoShape.cs" />
    <Compile Include="QueryDsl\Geo\Shape\MultiPolygon\MultiPolygonGeoShape.cs" />
    <Compile Include="QueryDsl\Geo\Shape\Point\PointGeoShape.cs" />
    <Compile Include="QueryDsl\Geo\Shape\Polygon\PolygonGeoShape.cs" />
    <Compile Include="Mapping\Fields\FieldNames\FieldNamesField.cs" />
    <Compile Include="Modules\Indices\Fielddata\FielddataBase.cs" />
    <Compile Include="Mapping\Norms\NormsMapping.cs" />
    <Compile Include="Document\Multiple\DeleteByQuery\DeleteByQueryResponse.cs" />
    <Compile Include="Mapping\Transform\MappingTransform.cs" />
    <Compile Include="Mapping\Types\Specialized\Murmur3Hash\Murmur3HashProperty.cs" />
    <Compile Include="Modules\SnapshotAndRestore\Restore\RestoreObservable\RestoreObserver.cs" />
    <Compile Include="Modules\SnapshotAndRestore\Snapshot\SnapshotObservable\SnapshotObserver.cs" />
    <Compile Include="Modules\SnapshotAndRestore\Snapshot\SnapshotShardFailure.cs" />
    <Compile Include="Cluster\ClusterReroute\ClusterRerouteResponse.cs" />
    <Compile Include="Cat\CatAliases\CatAliasesRecord.cs" />
    <Compile Include="Cat\CatAllocation\CatAllocationRecord.cs" />
    <Compile Include="Cat\CatCount\CatCountRecord.cs" />
    <Compile Include="Cat\CatHealth\CatHealthRecord.cs" />
    <Compile Include="Cat\CatIndices\CatIndicesRecord.cs" />
    <Compile Include="Cat\CatMaster\CatMasterRecord.cs" />
    <Compile Include="Cat\CatNodes\CatNodesRecord.cs" />
    <Compile Include="Cat\CatResponse.cs" />
    <Compile Include="Cluster\ClusterStats\ClusterStatsResponse.cs" />
    <Compile Include="Cluster\ClusterPendingTasks\ClusterPendingTasksResponse.cs" />
    <Compile Include="Indices\AliasManagement\DeleteAlias\DeleteAliasResponse.cs" />
    <Compile Include="Search\FieldStats\FieldStatsResponse.cs" />
    <Compile Include="Indices\IndexManagement\GetIndex\GetIndexResponse.cs" />
    <Compile Include="Search\Explain\ExplainResponse.cs" />
    <Compile Include="Indices\MappingManagement\GetFieldMapping\GetFieldMappingResponse.cs" />
    <Compile Include="Cat\ICatRecord.cs" />
    <Compile Include="CommonAbstractions\CoordinatedRequestObserver.cs" />
    <Compile Include="Document\Multiple\Reindex\RestoreObservable.cs" />
    <Compile Include="Modules\SnapshotAndRestore\Snapshot\SnapshotObservable\SnapshotObservable.cs" />
    <Compile Include="Indices\StatusManagement\Upgrade\UpgradeResponse.cs" />
    <Compile Include="Indices\StatusManagement\Upgrade\UpgradeStatus\UpgradeStatusResponse.cs" />
    <Compile Include="Modules\SnapshotAndRestore\Repositories\VerifyRepository\VerifyRepositoryResponse.cs" />
    <Compile Include="Modules\SnapshotAndRestore\Repositories\GetRepository\GetRepositoryResponse.cs" />
    <Compile Include="Modules\Scripting\GetScript\GetScriptResponse.cs" />
    <Compile Include="Search\Percolator\MultiPercolate\MultiPercolateResponse.cs" />
    <Compile Include="Cluster\NodesHotThreads\NodesHotThreadsResponse.cs" />
    <Compile Include="Indices\AliasManagement\PutAlias\PutAliasResponse.cs" />
    <Compile Include="Search\SearchShards\SearchShardsResponse.cs" />
    <Compile Include="Modules\SnapshotAndRestore\Snapshot\SnapshotStatus\SnapshotStatusResponse.cs" />
    <Compile Include="Indices\Monitoring\IndicesRecovery\RecoveryOrigin.cs" />
    <Compile Include="Indices\Monitoring\IndicesRecovery\RecoveryStartStatus.cs" />
    <Compile Include="Indices\Monitoring\IndicesRecovery\RecoveryBytes.cs" />
    <Compile Include="Indices\Monitoring\IndicesRecovery\RecoveryFileDetails.cs" />
    <Compile Include="Indices\Monitoring\IndicesRecovery\RecoveryFiles.cs" />
    <Compile Include="Indices\Monitoring\IndicesRecovery\RecoveryIndexStatus.cs" />
    <Compile Include="Indices\Monitoring\IndicesRecovery\RecoveryStatus.cs" />
    <Compile Include="Indices\Monitoring\IndicesRecovery\RecoveryStatusResponse.cs" />
    <Compile Include="Indices\Monitoring\IndicesRecovery\RecoveryTranslogStatus.cs" />
    <Compile Include="Indices\Monitoring\IndicesRecovery\ShardRecovery.cs" />
    <Compile Include="Cluster\ClusterStats\ClusterNodesStats.cs" />
    <Compile Include="Modules\SnapshotAndRestore\Repositories\VerifyRepository\CompactNodeInfo.cs" />
    <Compile Include="CommonOptions\Stats\CompletionStats.cs" />
    <Compile Include="CommonOptions\Stats\FieldDataStats.cs" />
    <Compile Include="Cluster\ClusterStats\ClusterIndicesStats.cs" />
    <Compile Include="CommonOptions\Stats\PercolateStats.cs" />
    <Compile Include="CommonOptions\Stats\PluginStats.cs" />
    <Compile Include="CommonOptions\Stats\SegmentsStats.cs" />
    <Compile Include="Cat\CatSegments\CatSegmentsRequest.cs" />
    <Compile Include="Cluster\ClusterReroute\ClusterRerouteRequest.cs" />
    <Compile Include="Cluster\ClusterReroute\Commands\AllocateClusterRerouteCommand.cs" />
    <Compile Include="Cluster\ClusterReroute\Commands\CancelClusterRerouteCommand.cs" />
    <Compile Include="Cluster\ClusterReroute\Commands\IClusterRerouteCommand.cs" />
    <Compile Include="Cluster\ClusterReroute\Commands\MoveClusterRerouteCommand.cs" />
    <Compile Include="Indices\StatusManagement\Upgrade\UpgradeStatus\UpgradeStatus.cs" />
    <Compile Include="Search\Suggesters\SuggestField.cs" />
    <Compile Include="Aggregations\Bucket\Children\ChildrenAggregation.cs" />
    <Compile Include="Aggregations\Bucket\Filters\FiltersAggregation.cs" />
    <Compile Include="Aggregations\Metric\PercentileRanks\PercentileRanksAggregation.cs" />
    <Compile Include="Aggregations\Metric\ScriptedMetric\ScriptedMetricAggregation.cs" />
    <Compile Include="Aggregations\Metric\TopHits\TopHitsAggregation.cs" />
    <Compile Include="Aggregations\Metric\GeoBounds\GeoBoundsAggregation.cs" />
    <Compile Include="Aggregations\Bucket\ReverseNested\ReverseNestedAggregation.cs" />
    <Compile Include="Indices\IndexSettings\GetIndexSettings\GetIndexSettingsRequest.cs" />
    <Compile Include="Indices\IndexSettings\IndexTemplates\GetIndexTemplate\ElasticClient-GetIndexTemplate.cs" />
    <Compile Include="Indices\IndexSettings\IndexTemplates\PutIndexTemplate\ElasticClient-PutIndexTemplate.cs" />
    <Compile Include="IndexModules\IndexSettings\Settings\UpdatableIndexSettings.cs" />
    <Compile Include="Search\FieldStats\FieldStatsRequest.cs" />
    <Compile Include="QueryDsl\Compound\Indices\NoMatchShortcut.cs" />
    <Compile Include="Indices\StatusManagement\SyncedFlush\SyncedFlushRequest.cs" />
    <Compile Include="QueryDsl\Compound\FunctionScore\Functions\WeightFunction.cs" />
    <Compile Include="Search\Search\InnerHits\IGlobalInnerHit.cs" />
    <Compile Include="Search\Search\InnerHits\IInnerHitsContainer.cs" />
    <Compile Include="Search\Search\InnerHits\InnerHits.cs" />
    <Compile Include="Indices\StatusManagement\Upgrade\UpgradeRequest.cs" />
    <Compile Include="Indices\StatusManagement\Upgrade\UpgradeStatus\ElasticClient-UpgradeStatus.cs" />
    <Compile Include="Indices\StatusManagement\Upgrade\UpgradeStatus\UpgradeStatusRequest.cs" />
    <Compile Include="Indices\IndexManagement\GetIndex\GetIndexRequest.cs" />
    <Compile Include="Indices\IndexManagement\OpenCloseIndex\OpenIndex\ElasticClient-OpenIndex.cs" />
    <Compile Include="Indices\Warmers\GetWarmer\ElasticClient-GetWarmer.cs" />
    <Compile Include="Indices\Warmers\PutWarmer\ElasticClient-PutWarmer.cs" />
    <Compile Include="Modules\Scripting\DeleteScript\DeleteScriptRequest.cs" />
    <Compile Include="Indices\AliasManagement\DeleteAlias\ElasticClient-DeleteAlias.cs" />
    <Compile Include="Indices\AliasManagement\GetAliases\ElasticClient-GetAliases.cs" />
    <Compile Include="Indices\AliasManagement\GetAlias\ElasticClient-GetAlias.cs" />
    <Compile Include="Indices\AliasManagement\PutAlias\ElasticClient-PutAlias.cs" />
    <Compile Include="Indices\IndexManagement\GetIndex\ElasticClient-GetIndex.cs" />
    <Compile Include="Indices\StatusManagement\SyncedFlush\ElasticClient-SyncedFlush.cs" />
    <Compile Include="Modules\Scripting\GetScript\ElasticClient-GetScript.cs" />
    <Compile Include="Modules\Scripting\PutScript\ElasticClient-PutScript.cs" />
    <Compile Include="Modules\SnapshotAndRestore\Repositories\DeleteRepository\ElasticClient-DeleteRepository.cs" />
    <Compile Include="Modules\SnapshotAndRestore\Repositories\GetRepository\ElasticClient-GetRepository.cs" />
    <Compile Include="Modules\SnapshotAndRestore\Repositories\GetRepository\GetRepositoryRequest.cs" />
    <Compile Include="Modules\SnapshotAndRestore\Repositories\VerifyRepository\ElasticClient-VerifyRepository.cs" />
    <Compile Include="Modules\SnapshotAndRestore\Repositories\VerifyRepository\VerifyRepositoryRequest.cs" />
    <Compile Include="Modules\SnapshotAndRestore\Restore\RestoreObservable\ElasticClient-RestoreObservable.cs" />
    <Compile Include="Modules\SnapshotAndRestore\Restore\RestoreRequest.cs" />
    <Compile Include="Modules\SnapshotAndRestore\Snapshot\GetSapshot\ElasticClient-GetSnapshot.cs" />
    <Compile Include="Modules\SnapshotAndRestore\Snapshot\SnapshotObservable\ElasticClient-SnapshotObservable.cs" />
    <Compile Include="Modules\SnapshotAndRestore\Snapshot\SnapshotStatus\ElasticClient-SnapshotStatus.cs" />
    <Compile Include="Modules\SnapshotAndRestore\Snapshot\Snapshot\ElasticClient-Snapshot.cs" />
    <Compile Include="Search\FieldStats\ElasticClient-FieldStats.cs" />
    <Compile Include="Mapping\Types\Geo\GeoShape\GeoOrientation.cs" />
    <Compile Include="CommonOptions\Geo\GeoPrecisionUnit.cs" />
    <Compile Include="Modules\Scripting\GetScript\GetScriptRequest.cs" />
    <Compile Include="Search\SearchExists\SearchExistsRequest.cs" />
    <Compile Include="Modules\Scripting\PutScript\PutScriptRequest.cs" />
    <Compile Include="Search\SearchTemplate\PutSearchTemplate\PutSearchTemplateRequest.cs" />
    <Compile Include="Search\SearchTemplate\DeleteSearchTemplate\DeleteSearchTemplateRequest.cs" />
    <Compile Include="Search\SearchTemplate\GetSearchTemplate\GetSearchTemplateRequest.cs" />
    <Compile Include="QueryDsl\Specialized\Template\TemplateQuery.cs" />
    <Compile Include="Cat\CatIndices\CatIndicesRequest.cs" />
    <Compile Include="Cat\CatShards\CatShardsRequest.cs" />
    <Compile Include="Cat\CatThreadPool\CatThreadPoolRequest.cs" />
    <Compile Include="Cat\CatRecovery\CatRecoveryRequest.cs" />
    <Compile Include="Cat\CatPlugins\CatPluginsRequest.cs" />
    <Compile Include="Cat\CatPendingTasks\CatPendingTasksRequest.cs" />
    <Compile Include="Cat\CatNodes\CatNodesRequest.cs" />
    <Compile Include="Cat\CatMaster\CatMasterRequest.cs" />
    <Compile Include="Cat\CatHealth\CatHealthRequest.cs" />
    <Compile Include="Cat\CatFielddata\CatFielddataRequest.cs" />
    <Compile Include="Cat\CatCount\CatCountRequest.cs" />
    <Compile Include="Cat\CatAllocation\CatAllocationRequest.cs" />
    <Compile Include="Cluster\ClusterPendingTasks\ClusterPendingTasksRequest.cs" />
    <Compile Include="Cluster\ClusterStats\ClusterStatsRequest.cs" />
    <Compile Include="Cat\CatAliases\CatAliasesRequest.cs" />
    <Compile Include="Indices\AliasManagement\DeleteAlias\DeleteAliasRequest.cs" />
    <Compile Include="Indices\AliasManagement\PutAlias\PutAliasRequest.cs" />
    <Compile Include="Search\SearchShards\SearchShardsRequest.cs" />
    <Compile Include="Modules\SnapshotAndRestore\Snapshot\SnapshotStatus\SnapshotStatusRequest.cs" />
    <Compile Include="Indices\Monitoring\IndicesRecovery\RecoveryStatusRequest.cs" />
    <Compile Include="Search\Suggesters\PhraseSuggester\PhraseSuggestCollate.cs" />
    <Compile Include="Search\Suggesters\ContextSuggester\CategorySuggest.cs" />
    <Compile Include="Search\Suggesters\ContextSuggester\GeoLocationSuggest.cs" />
    <Compile Include="Search\Suggesters\ContextSuggester\ISuggestContext.cs" />
    <Compile Include="Search\SearchTemplate\DeleteSearchTemplate\ElasticClient-DeleteSearchTemplate.cs" />
    <Compile Include="Search\SearchTemplate\GetSearchTemplate\ElasticClient-GetSearchTemplate.cs" />
    <Compile Include="Search\SearchTemplate\PutSearchTemplate\ElasticClient-PutSearchTemplate.cs" />
    <Compile Include="Search\SearchTemplate\SearchTemplateRequest.cs" />
    <Compile Include="Search\Suggesters\PhraseSuggester\PhraseSuggestHighlight.cs" />
    <Compile Include="Indices\IndexSettings\IndexTemplates\IndexTemplateExists\IndexTemplateExistsRequest.cs" />
    <Compile Include="Cluster\Ping\PingResponse.cs" />
    <Compile Include="Indices\AliasManagement\GetAlias\GetAliasRequest.cs" />
    <Compile Include="Indices\AliasManagement\AliasExists\AliasExistsRequest.cs" />
    <Compile Include="Indices\MappingManagement\GetFieldMapping\GetFieldMappingRequest.cs" />
    <Compile Include="Search\Percolator\MultiPercolate\IPercolateOperation.cs" />
    <Compile Include="Search\Percolator\MultiPercolate\MultiPercolateRequest.cs" />
    <Compile Include="Cluster\NodesHotThreads\NodesHotThreadsRequest.cs" />
    <Compile Include="Cluster\Ping\PingRequest.cs" />
    <Compile Include="QueryDsl\Span\MultiTerm\SpanMultiTermQuery.cs" />
    <Compile Include="Indices\IndexManagement\TypesExists\TypeExistsRequest.cs" />
    <Compile Include="QueryDsl\Compound\FunctionScore\Functions\FieldValueFactor.cs" />
    <Compile Include="QueryDsl\Geo\Shape\MultiPoint\GeoShapeMultiPointQuery.cs" />
    <Compile Include="QueryDsl\Geo\Shape\MultiPolygon\GeoShapeMultiPolygonQuery.cs" />
    <Compile Include="QueryDsl\Geo\Shape\Polygon\GeoShapePolygonQuery.cs" />
    <Compile Include="QueryDsl\Geo\Shape\Point\GeoShapePointQuery.cs" />
    <Compile Include="QueryDsl\Geo\Shape\MultiLineString\GeoShapeMultiLineStringQuery.cs" />
    <Compile Include="QueryDsl\Geo\Shape\LineString\GeoShapeLineStringQuery.cs" />
    <Compile Include="QueryDsl\Geo\Shape\Envelope\GeoShapeEnvelopeQuery.cs" />
    <Compile Include="CommonAbstractions\ConnectionSettings\ConnectionSettings.cs" />
    <Compile Include="CommonAbstractions\ConnectionSettings\IConnectionSettingsValues.cs" />
    <Compile Include="CommonAbstractions\ForAttribute.cs" />
    <Compile Include="CommonAbstractions\RawJson\ICustomJson.cs" />
    <Compile Include="CommonAbstractions\Fields\FluentFieldList.cs" />
    <Compile Include="Modules\SnapshotAndRestore\Snapshot\Snapshot.cs" />
    <Compile Include="Modules\SnapshotAndRestore\Restore\SnapshotRestore.cs" />
    <Compile Include="Cluster\ClusterSettings\ClusterPutSettings\ClusterPutSettingsResponse.cs" />
    <Compile Include="Cluster\ClusterSettings\ClusterGetSettings\ClusterGetSettingsResponse.cs" />
    <Compile Include="Modules\SnapshotAndRestore\Snapshot\GetSapshot\GetSnapshotResponse.cs" />
    <Compile Include="Document\Multiple\MultiTermVectors\MultiTermVectorsResponse.cs" />
    <Compile Include="Modules\SnapshotAndRestore\Restore\RestoreResponse.cs" />
    <Compile Include="Modules\SnapshotAndRestore\Snapshot\Snapshot\SnapshotResponse.cs" />
    <Compile Include="Aggregations\Bucket\Terms\TermsIncludeExclude.cs" />
    <Compile Include="IndexModules\Similarity\BM25Similarity.cs" />
    <Compile Include="IndexModules\Similarity\DefaultSimilarity.cs" />
    <Compile Include="IndexModules\Similarity\DFR\DFRSimilarity.cs" />
    <Compile Include="IndexModules\Similarity\IB\IBSimilarity.cs" />
    <Compile Include="IndexModules\Similarity\LMDirichletSimilarity.cs" />
    <Compile Include="IndexModules\Similarity\LMJelinekMercerSimilarity.cs" />
    <Compile Include="IndexModules\Similarity\Similarity.cs" />
    <Compile Include="Document\Multiple\Bulk\BulkOperation\BulkOperationBase.cs" />
    <Compile Include="Cluster\ClusterSettings\ClusterGetSettings\ClusterGetSettingsRequest.cs" />
    <Compile Include="Cluster\ClusterSettings\ClusterPutSettings\ClusterPutSettingsRequest.cs" />
    <Compile Include="CommonAbstractions\Request\RequestBase.cs" />
    <Compile Include="Modules\SnapshotAndRestore\Snapshot\DeleteSnapshot\DeleteSnapshotRequest.cs" />
    <Compile Include="QueryDsl\Compound\FunctionScore\Functions\FieldValueFactorModifier.cs" />
    <Compile Include="QueryDsl\QueryBase.cs" />
    <Compile Include="QueryDsl\QueryContainer.cs" />
    <Compile Include="Search\Search\Rescoring\RescoreQuery.cs" />
    <Compile Include="CommonOptions\Fuzziness\Fuzziness.cs" />
    <Compile Include="CommonOptions\Fuzziness\IFuzziness.cs" />
    <Compile Include="Search\Explain\ExplainRequest.cs" />
    <Compile Include="QueryDsl\Visitor\DslPrettyPrintVisitor.cs" />
    <Compile Include="Mapping\Visitor\IMappingVisitor.cs" />
    <Compile Include="Mapping\Visitor\MappingWalker.cs" />
    <Compile Include="QueryDsl\Visitor\QueryWalker.cs" />
    <Compile Include="QueryDsl\Visitor\QueryVisitor.cs" />
    <Compile Include="QueryDsl\Visitor\VisitorScope.cs" />
    <Compile Include="_Generated\_Descriptors.generated.cs" />
    <Compile Include="_Generated\_Requests.generated.cs" />
    <Compile Include="Cluster\ClusterReroute\ElasticClient-ClusterReroute.cs" />
    <Compile Include="Cat\CatAliases\ElasticClient-CatAliases.cs" />
    <Compile Include="Search\Percolator\PercolateCount\ElasticClient-PercolateCount.cs" />
    <Compile Include="Search\Percolator\RegisterPercolator\ElasticClient-RegisterPecolator.cs" />
    <Compile Include="Search\Percolator\UnregisterPercolator\ElasticClient-UnregisterPercolate.cs" />
    <Compile Include="Search\Scroll\ClearScroll\ElasticClient-ClearScroll.cs" />
    <Compile Include="Search\SearchExists\ElasticClient-SearchExists.cs" />
    <Compile Include="Modules\Scripting\DeleteScript\ElasticClient-DeleteScript.cs" />
    <Compile Include="Search\SearchShards\ElasticClient-SearchShards.cs" />
    <Compile Include="Indices\Monitoring\IndicesRecovery\ElasticClient-RecoveryStatus.cs" />
    <Compile Include="Search\SearchTemplate\ElasticClient-SearchTemplate.cs" />
    <Compile Include="Indices\IndexSettings\IndexTemplates\IndexTemplateExists\ElasticClient-IndexTemplateExists.cs" />
    <Compile Include="Indices\AliasManagement\AliasExists\ElasticClient-AliasExists.cs" />
    <Compile Include="Cluster\ClusterSettings\ClusterPutSettings\ElasticClient-ClusterPutSettings.cs" />
    <Compile Include="Indices\IndexManagement\DeleteIndex\ElasticClient-DeleteIndex.cs" />
    <Compile Include="Indices\MappingManagement\GetFieldMapping\ElasticClient-GetFieldMapping.cs" />
    <Compile Include="Search\Percolator\MultiPercolate\ElasticClient-MultiPercolate.cs" />
    <Compile Include="Cluster\Ping\ElasticClient-Ping.cs" />
    <Compile Include="Indices\IndexManagement\TypesExists\ElasticClient-TypeExists.cs" />
    <Compile Include="Search\Explain\ElasticClient-Explain.cs" />
    <Compile Include="Indices\StatusManagement\Upgrade\ElasticClient-Upgrade.cs" />
    <Compile Include="Modules\Indices\Fielddata\FielddataLoading.cs" />
    <Compile Include="CommonOptions\Geo\GeoShapeRelation.cs" />
    <Compile Include="Search\Search\Highlighting\HighlighterType.cs" />
    <Compile Include="Mapping\Norms\NormsLoading.cs" />
    <Compile Include="Mapping\Types\Core\Date\NumericResolutionUnit.cs" />
    <Compile Include="Modules\Scripting\ScriptLang.cs" />
    <Compile Include="Aggregations\Bucket\Terms\TermsAggregationCollectMode.cs" />
    <Compile Include="CommonAbstractions\Exception\RestoreException.cs" />
    <Compile Include="CommonAbstractions\Exception\SnapshotException.cs" />
    <Compile Include="CommonAbstractions\SerializationBehavior\NestSerializer.cs" />
    <Compile Include="CommonOptions\Geo\GeoDistance.cs" />
    <Compile Include="CommonAbstractions\LowLevelDispatch\IHighLevelToLowLevelDispatcher.cs" />
    <Compile Include="CommonAbstractions\Extensions\ExceptionExtensions.cs" />
    <Compile Include="Aggregations\Bucket\Filter\FilterAggregationJsonConverter.cs" />
    <Compile Include="Cluster\ClusterReroute\Commands\ClusterRerouteCommandJsonConverter.cs" />
    <Compile Include="Cat\CatFielddata\CatFielddataRecordJsonConverter.cs" />
    <Compile Include="CommonAbstractions\SerializationBehavior\GenericJsonConverters\CompositeJsonConverter.cs" />
    <Compile Include="Modules\SnapshotAndRestore\Snapshot\GetSapshot\GetSnapshotRequest.cs" />
    <Compile Include="QueryDsl\Compound\FunctionScore\Functions\BoostFactorFunction.cs" />
    <Compile Include="QueryDsl\Compound\FunctionScore\Functions\ExpFunction.cs" />
    <Compile Include="QueryDsl\Compound\FunctionScore\Functions\FunctionBoostMode.cs" />
    <Compile Include="QueryDsl\Compound\FunctionScore\Functions\FunctionScoreDecayField.cs" />
    <Compile Include="QueryDsl\Compound\FunctionScore\Functions\FunctionScoreDecayFunction.cs" />
    <Compile Include="QueryDsl\Compound\FunctionScore\Functions\FunctionScoreFunctions.cs" />
    <Compile Include="QueryDsl\Compound\FunctionScore\Functions\FunctionScoreMode.cs" />
    <Compile Include="QueryDsl\Compound\FunctionScore\Functions\IFunctionScoreFunction.cs" />
    <Compile Include="QueryDsl\Compound\FunctionScore\Functions\RandomScoreFunction.cs" />
    <Compile Include="QueryDsl\Compound\FunctionScore\Functions\GaussFunction.cs" />
    <Compile Include="QueryDsl\Compound\FunctionScore\Functions\LinearFunction.cs" />
    <Compile Include="QueryDsl\Compound\FunctionScore\Functions\ScriptScoreFunction.cs" />
    <Compile Include="QueryDsl\Span\ISpanSubQuery.cs" />
    <Compile Include="Document\Multiple\MultiTermVectors\MultiTermVectorOperation.cs" />
    <Compile Include="Document\Multiple\MultiTermVectors\MultiTermVectorsRequest.cs" />
    <Compile Include="Modules\SnapshotAndRestore\Snapshot\Snapshot\SnapshotRequest.cs" />
    <Compile Include="Modules\SnapshotAndRestore\Repositories\DeleteRepository\DeleteRepositoryRequest.cs" />
    <Compile Include="Modules\SnapshotAndRestore\Repositories\HdfsRepository.cs" />
    <Compile Include="Modules\SnapshotAndRestore\Repositories\AzureRepository.cs" />
    <Compile Include="Modules\SnapshotAndRestore\Repositories\S3Repository.cs" />
    <Compile Include="Modules\SnapshotAndRestore\Repositories\FileSystemRepository.cs" />
    <Compile Include="Modules\SnapshotAndRestore\Repositories\IRepository.cs" />
    <Compile Include="Modules\SnapshotAndRestore\Repositories\ReadOnlyUrlRepository.cs" />
    <Compile Include="_Generated\_RequestParametersExtensions.Generated.cs" />
    <Compile Include="Indices\AliasManagement\GetAliases\GetAliasesResponse.cs" />
    <Compile Include="Indices\MappingManagement\GetMapping\GetMappingResponse.cs" />
    <Compile Include="Search\MultiSearch\IMultiSearchResponse.cs" />
    <Compile Include="Document\Multiple\Bulk\BulkOperation\BulkUpdateBody.cs" />
    <Compile Include="CommonAbstractions\Response\IShardsOperationResponse.cs" />
    <Compile Include="Document\Single\TermVectors\TermVectorsResponse.cs" />
    <Compile Include="Document\Single\TermVectors\FieldStatistics.cs" />
    <Compile Include="Document\Single\TermVectors\TermVector.cs" />
    <Compile Include="Document\Single\TermVectors\TermVectorTerm.cs" />
    <Compile Include="Document\Single\TermVectors\Token.cs" />
    <Compile Include="CommonAbstractions\Response\EmptyResponse.cs" />
    <Compile Include="Search\Suggesters\Suggest\SuggestResponse.cs" />
    <Compile Include="Aggregations\AggregationContainer.cs" />
    <Compile Include="Aggregations\Bucket\DateHistogram\DateHistogramAggregation.cs" />
    <Compile Include="Aggregations\Bucket\Filter\FilterAggregation.cs" />
    <Compile Include="Aggregations\Bucket\GeoHash\GeoHashAggregation.cs" />
    <Compile Include="Aggregations\Bucket\Global\GlobalAggregation.cs" />
    <Compile Include="Aggregations\Metric\Percentiles\PercentilesAggregation.cs" />
    <Compile Include="Aggregations\Bucket\Ipv4Range\Ip4RangeAggregation.cs" />
    <Compile Include="Aggregations\Metric\ExtendedStats\ExtendedStatsAggregation.cs" />
    <Compile Include="Aggregations\Metric\MetricAggregationBase.cs" />
    <Compile Include="Aggregations\Bucket\Nested\NestedAggregation.cs" />
    <Compile Include="Aggregations\Bucket\DateRange\DateRangeAggregation.cs" />
    <Compile Include="Aggregations\Bucket\GeoDistance\GeoDistanceAggregation.cs" />
    <Compile Include="Aggregations\Bucket\Range\RangeAggregation.cs" />
    <Compile Include="Aggregations\Metric\Stats\StatsAggregation.cs" />
    <Compile Include="Aggregations\Metric\Average\AverageAggregation.cs" />
    <Compile Include="Aggregations\Metric\Cardinality\CardinalityAggregation.cs" />
    <Compile Include="Aggregations\Metric\Sum\SumAggregation.cs" />
    <Compile Include="Aggregations\Metric\Max\MaxAggregation.cs" />
    <Compile Include="Aggregations\Metric\Min\MinAggregation.cs" />
    <Compile Include="Aggregations\Bucket\Histogram\HistogramAggregation.cs" />
    <Compile Include="Aggregations\Bucket\Missing\MissingAggregation.cs" />
    <Compile Include="Aggregations\Bucket\SignificantTerms\SignificantTermsAggregation.cs" />
    <Compile Include="Aggregations\Bucket\Terms\TermsAggregation.cs" />
    <Compile Include="Aggregations\Metric\ValueCount\ValueCountAggregation.cs" />
    <Compile Include="Search\Scroll\ClearScroll\ClearScrollRequest.cs" />
    <Compile Include="Modules\SnapshotAndRestore\Repositories\CreateRepository\CreateRepositoryRequest.cs" />
    <Compile Include="Document\Single\Index\IndexRequest.cs" />
    <Compile Include="Search\Percolator\PercolateCount\PercolateCountRequest.cs" />
    <Compile Include="QueryDsl\FullText\CommonTerms\CommonTermsQuery.cs" />
    <Compile Include="Search\Suggesters\Suggest\SuggestRequest.cs" />
    <Compile Include="Indices\IndexManagement\OpenCloseIndex\CloseIndex\CloseIndexRequest.cs" />
    <Compile Include="Cluster\ClusterState\ClusterStateRequest.cs" />
    <Compile Include="Indices\StatusManagement\ClearCache\ClearCacheRequest.cs" />
    <Compile Include="QueryDsl\Geo\Shape\Circle\GeoShapeCircleQuery.cs" />
    <Compile Include="QueryDsl\FullText\SimpleQueryString\SimpleQueryStringQuery.cs" />
    <Compile Include="Document\Single\Source\SourceRequest.cs" />
    <Compile Include="Cluster\NodesStats\NodesStatsRequest.cs" />
    <Compile Include="Cluster\NodesInfo\NodesInfoRequest.cs" />
    <Compile Include="Cluster\ClusterHealth\ClusterHealthRequest.cs" />
    <Compile Include="Indices\Analyze\AnalyzeRequest.cs" />
    <Compile Include="Indices\AliasManagement\Alias\BulkAliasRequest.cs" />
    <Compile Include="Indices\AliasManagement\GetAliases\GetAliasesRequest.cs" />
    <Compile Include="Document\Single\Delete\DeleteRequest.cs" />
    <Compile Include="Document\Single\Exists\DocumentExistsRequest.cs" />
    <Compile Include="Search\Count\CountRequest.cs" />
    <Compile Include="Indices\IndexManagement\IndicesExists\IndexExistsRequest.cs" />
    <Compile Include="Indices\Monitoring\IndicesStats\IndicesStatsRequest.cs" />
    <Compile Include="Cluster\RootNodeInfo\RootNodeInfoRequest.cs" />
    <Compile Include="Indices\IndexManagement\DeleteIndex\DeleteIndexRequest.cs" />
    <Compile Include="Indices\StatusManagement\Flush\FlushRequest.cs" />
    <Compile Include="Indices\MappingManagement\GetMapping\GetMappingRequest.cs" />
    <Compile Include="Search\Search\SourceFiltering\SearchSource.cs" />
    <Compile Include="Document\Single\TermVectors\TermVectorsRequest.cs" />
    <Compile Include="Search\Percolator\UnregisterPercolator\UnregisterPercolatorRequest.cs" />
    <Compile Include="Indices\IndexSettings\IndexTemplates\DeleteIndexTemplate\DeleteIndexTemplateRequest.cs" />
    <Compile Include="Indices\IndexSettings\IndexTemplates\GetIndexTemplate\GetIndexTemplateRequest.cs" />
    <Compile Include="Indices\Warmers\DeleteWarmer\DeleteWarmerRequest.cs" />
    <Compile Include="Indices\Monitoring\IndicesSegments\SegmentsRequest.cs" />
    <Compile Include="Indices\StatusManagement\Refresh\RefreshRequest.cs" />
    <Compile Include="Indices\StatusManagement\Optimize\OptimizeRequest.cs" />
    <Compile Include="Indices\IndexManagement\OpenCloseIndex\OpenIndex\OpenIndexRequest.cs" />
    <Compile Include="CommonAbstractions\Fluent\FluentDictionary.cs" />
    <Compile Include="Search\Scroll\Scroll\ScrollRequest.cs" />
    <Compile Include="Indices\IndexSettings\UpdateIndexSettings\UpdateIndexSettingsRequest.cs" />
    <Compile Include="Document\Single\Exists\ElasticClient-DocumentExists.cs" />
    <Compile Include="Document\Multiple\MultiTermVectors\ElasticClient-MultiTermVectors.cs" />
    <Compile Include="Modules\SnapshotAndRestore\Snapshot\DeleteSnapshot\ElasticClient-DeleteSnapshot.cs" />
    <Compile Include="Modules\SnapshotAndRestore\Restore\ElasticClient-Restore.cs" />
    <Compile Include="Modules\SnapshotAndRestore\Repositories\CreateRepository\ElasticClient-CreateRepository.cs" />
    <Compile Include="Search\Suggesters\Suggest\ElasticClient-Suggest.cs" />
    <Compile Include="Cluster\RootNodeInfo\ElasticClient-RootNodeInfo.cs" />
    <Compile Include="Document\Single\TermVectors\ElasticClient-TermVectors.cs" />
    <Compile Include="Indices\IndexSettings\UpdateIndexSettings\ElasticClient-UpdateIndexSettings.cs" />
    <Compile Include="Document\Multiple\MultiGet\Request\IMultiGetOperation.cs" />
    <Compile Include="Document\Multiple\DeleteByQuery\DeleteByQueryRequest.cs" />
    <Compile Include="Document\Multiple\MultiGet\Request\MultiGetOperation.cs" />
    <Compile Include="Aggregations\Bucket\Terms\TermsAggregationExecutionHint.cs" />
    <Compile Include="Aggregations\Bucket\GeoHash\GeoHashPrecision.cs" />
    <Compile Include="CommonAbstractions\Exception\DispatchException.cs" />
    <Compile Include="CommonAbstractions\SerializationBehavior\StatefulDeserialization\JsonConverterPiggyBackState.cs" />
    <Compile Include="CommonAbstractions\Extensions\StringExtensions.cs" />
    <Compile Include="CommonAbstractions\Extensions\SuffixExtensions.cs" />
    <Compile Include="CommonAbstractions\Extensions\TypeExtensions.cs" />
    <Compile Include="_Generated\_LowLevelDispatch.generated.cs" />
    <Compile Include="CommonAbstractions\LowLevelDispatch\LowLevelDispatch.cs" />
    <Compile Include="Mapping\Types\Specialized\Completion\CompletionProperty.cs" />
    <Compile Include="Cluster\RootNodeInfo\RootVersionInfoResponse.cs" />
    <Compile Include="QueryDsl\ConditionlessQuery.cs" />
    <Compile Include="Search\Suggesters\CompletionSuggester\FuzzySuggest.cs" />
    <Compile Include="QueryDsl\TermLevel\Regexp\RegexpQuery.cs" />
    <Compile Include="Mapping\DynamicMapping.cs" />
    <Compile Include="Search\Suggesters\CompletionSuggester\CompletionSuggest.cs" />
    <Compile Include="QueryDsl\Compound\FunctionScore\FunctionScoreQuery.cs" />
    <Compile Include="CommonAbstractions\Infer\ElasticInferrer.cs" />
    <Compile Include="Document\Multiple\Reindex\IReindexResponse.cs" />
    <Compile Include="Search\Suggesters\Suggest.cs" />
    <Compile Include="Search\Suggesters\SuggestOption.cs" />
    <Compile Include="Document\Multiple\Reindex\Reindex.cs" />
    <Compile Include="Search\Suggesters\BaseSuggest.cs" />
    <Compile Include="Search\Suggesters\PhraseSuggester\DirectGenerator.cs" />
    <Compile Include="Search\Suggesters\PhraseSuggester\PhraseSuggest.cs" />
    <Compile Include="Search\Suggesters\SuggestBucket.cs" />
    <Compile Include="Search\Suggesters\TermSuggester\TermSuggest.cs" />
    <Compile Include="CommonAbstractions\Exception\ReindexException.cs" />
    <Compile Include="Document\Multiple\Reindex\ReindexObservable.cs" />
    <Compile Include="Document\Multiple\Reindex\ReindexObserver.cs" />
    <Compile Include="Document\Multiple\Reindex\ReindexResponse.cs" />
    <Compile Include="Document\Multiple\Reindex\ElasticClient-Reindex.cs" />
    <Compile Include="Search\Search\Highlighting\HighlightDocumentDictionary.cs" />
    <Compile Include="CommonAbstractions\RawJson\RawJson.cs" />
    <Compile Include="Cluster\ClusterState\ClusterStateResponse.cs" />
    <Compile Include="Document\Multiple\Bulk\BulkResponseItem\BulkUpdateResponseItem.cs" />
    <Compile Include="Cluster\ClusterState\ClusterState.cs" />
    <Compile Include="Document\Multiple\Bulk\BulkOperation\BulkUpdate.cs" />
    <Compile Include="QueryDsl\Joining\HasChild\ChildScoreType.cs" />
    <Compile Include="QueryDsl\Joining\HasParent\HasParentQuery.cs" />
    <Compile Include="QueryDsl\Joining\HasParent\ParentScoreType.cs" />
    <Compile Include="Search\Percolator\RegisterPercolator\RegisterPercolatorRequest.cs" />
    <Compile Include="Search\Percolator\Percolate\PercolateRequest.cs" />
    <Compile Include="QueryDsl\ExternalFieldDeclaration.cs" />
    <Compile Include="QueryDsl\FullText\MultiMatch\MultiMatchQuery.cs" />
    <Compile Include="Cluster\ClusterState\ElasticClient-ClusterState.cs" />
    <Compile Include="CommonAbstractions\SerializationBehavior\StatefulDeserialization\ConcreteTypeConverter.cs" />
    <Compile Include="Indices\Warmers\Warmer.cs" />
    <Compile Include="Indices\Warmers\GetWarmer\GetWarmerResponse.cs">
      <SubType>Code</SubType>
    </Compile>
    <Compile Include="Search\Search\Rescoring\Rescore.cs" />
    <Compile Include="Indices\Warmers\PutWarmer\PutWarmerRequest.cs" />
    <Compile Include="Indices\Warmers\GetWarmer\GetWarmerRequest.cs" />
    <Compile Include="QueryDsl\FullText\Match\MatchPhrasePrefixQuery.cs" />
    <Compile Include="QueryDsl\FullText\Match\MatchPhraseQuery.cs" />
    <Compile Include="QueryDsl\FullText\Match\MatchQuery.cs" />
    <Compile Include="Indices\Warmers\DeleteWarmer\ElasticClient-DeleteWarmer.cs" />
    <Compile Include="Document\Multiple\Bulk\BulkResponseItem\BulkCreateResponseItem.cs" />
    <Compile Include="Document\Multiple\Bulk\BulkResponseItem\BulkDeleteResponseItem.cs" />
    <Compile Include="Document\Multiple\Bulk\BulkResponseItem\BulkIndexResponseItem.cs" />
    <Compile Include="Document\Multiple\Bulk\BulkResponseItem\BulkResponseItem.cs" />
    <Compile Include="Search\MultiSearch\MultiSearchResponse.cs" />
    <Compile Include="IndexModules\Similarity\Similarities.cs" />
    <Compile Include="Search\MultiSearch\ElasticClient-MultiSearch.cs" />
    <Compile Include="Indices\IndexSettings\IndexTemplates\GetIndexTemplate\TemplateMapping.cs" />
    <Compile Include="Indices\IndexSettings\IndexTemplates\GetIndexTemplate\GetIndexTemplateResponse.cs" />
    <Compile Include="Search\MultiSearch\MultiSearchRequest.cs" />
    <Compile Include="Indices\IndexSettings\IndexTemplates\PutIndexTemplate\PutIndexTemplateRequest.cs" />
    <Compile Include="Indices\IndexSettings\IndexTemplates\DeleteIndexTemplate\ElasticClient-DeleteIndexTemplate.cs" />
    <Compile Include="Document\Multiple\Bulk\BulkOperation\BulkCreate.cs" />
    <Compile Include="Document\Multiple\Bulk\BulkRequest.cs" />
    <Compile Include="Document\Multiple\Bulk\BulkOperation\BulkIndex.cs" />
    <Compile Include="Document\Multiple\Bulk\BulkOperation\BulkDelete.cs" />
    <Compile Include="Document\Multiple\DeleteByQuery\ElasticClient-DeleteByQuery.cs" />
    <Compile Include="Indices\IndexManagement\CreateIndex\CreateIndexRequest.cs" />
    <Compile Include="Indices\IndexManagement\CreateIndex\ElasticClient-CreateIndex.cs" />
    <Compile Include="Cluster\NodesInfo\NodesInfoResponse.cs" />
    <Compile Include="Cluster\NodesStats\NodeStatsResponse.cs" />
    <Compile Include="Cluster\ClusterHealth\IndexHealthStats.cs" />
    <Compile Include="Cluster\NodesInfo\NodeInfo.cs" />
    <Compile Include="Cluster\NodesStats\NodeStats.cs" />
    <Compile Include="Cluster\ClusterHealth\ShardHealthStats.cs" />
    <Compile Include="Cluster\ClusterHealth\ElasticClient-ClusterHealth.cs" />
    <Compile Include="Mapping\Types\Specialized\Attachment\AttachmentProperty.cs" />
    <Compile Include="Mapping\Types\Core\Boolean\BooleanProperty.cs" />
    <Compile Include="Mapping\Types\Core\Binary\BinaryProperty.cs" />
    <Compile Include="Mapping\DynamicTemplate\SingleMapping.cs" />
    <Compile Include="Mapping\Types\Geo\GeoShape\GeoShapeProperty.cs" />
    <Compile Include="Mapping\Types\Geo\GeoPoint\GeoPointProperty.cs" />
    <Compile Include="Mapping\Types\Specialized\Ip\IpProperty.cs" />
    <Compile Include="Mapping\Types\Complex\Nested\NestedProperty.cs" />
    <Compile Include="Mapping\Types\Complex\Object\ObjectProperty.cs" />
    <Compile Include="Mapping\Types\Core\Number\NumberProperty.cs" />
    <Compile Include="Mapping\Types\Core\Date\DateProperty.cs" />
    <Compile Include="Mapping\Types\Properties.cs" />
    <Compile Include="Mapping\Types\Core\String\StringProperty.cs" />
    <Compile Include="Mapping\DynamicTemplate\DynamicTemplate.cs" />
    <Compile Include="Indices\MappingManagement\GetMapping\ElasticClient-GetMapping.cs" />
    <Compile Include="Mapping\Fields\All\AllField.cs" />
    <Compile Include="Mapping\Fields\Boost\BoostField.cs" />
    <Compile Include="Mapping\Fields\Ttl\TtlField.cs" />
    <Compile Include="Mapping\Fields\Timestamp\TimestampField.cs" />
    <Compile Include="Mapping\Fields\Size\SizeField.cs" />
    <Compile Include="Mapping\Fields\Index\IndexField.cs" />
    <Compile Include="Mapping\Fields\Routing\RoutingField.cs" />
    <Compile Include="Mapping\Fields\Type\TypeField.cs" />
    <Compile Include="Mapping\Fields\Source\SourceField.cs" />
    <Compile Include="Indices\MappingManagement\PutMapping\PutMappingRequest.cs" />
    <Compile Include="Document\Multiple\MultiGet\Response\MultiGetResponse.cs" />
    <Compile Include="Document\Multiple\MultiGet\Request\MultiGetRequest.cs" />
    <Compile Include="Document\Single\Get\ElasticClient-Get.cs" />
    <Compile Include="CommonAbstractions\Fields\FieldSelection.cs" />
    <Compile Include="Document\Multiple\Bulk\BulkResponse.cs" />
    <Compile Include="Document\Single\Get\GetResponse.cs" />
    <Compile Include="Document\Single\Delete\DeleteResponse.cs" />
    <Compile Include="Document\Single\Index\IndexResponse.cs" />
    <Compile Include="Document\Single\Get\GetRequest.cs" />
    <Compile Include="Document\Multiple\MultiGet\ElasticClient-MultiGet.cs" />
    <Compile Include="Cluster\NodesHotThreads\ElasticClient-NodesHotThreads.cs" />
    <Compile Include="Search\Scroll\Scroll\ElasticClient-Scroll.cs" />
    <Compile Include="Search\Validate\ValidationExplanation.cs" />
    <Compile Include="Search\Validate\ValidateResponse.cs" />
    <Compile Include="Search\Validate\ValidateQueryRequest.cs" />
    <Compile Include="Search\Validate\ElasticClient-Validate.cs" />
    <Compile Include="QueryDsl\Query.cs" />
    <Compile Include="Document\Multiple\Bulk\ElasticClient-Bulk.cs" />
    <Compile Include="Document\Single\Update\UpdateResponse.cs" />
    <Compile Include="QueryDsl\TermLevel\Terms\TermsQuery.cs" />
    <Compile Include="Document\Single\Update\UpdateRequest.cs" />
    <Compile Include="Document\Single\Update\ElasticClient-Update.cs" />
    <Compile Include="Search\Search\Highlighting\HighlightRequest.cs" />
    <Compile Include="Search\Search\Highlighting\HighlightField.cs" />
    <Compile Include="QueryDsl\Compound\Boosting\BoostingQuery.cs" />
    <Compile Include="QueryDsl\Compound\ConstantScore\ConstantScoreQuery.cs" />
    <Compile Include="QueryDsl\Compound\Indices\IndicesQuery.cs" />
    <Compile Include="QueryDsl\Joining\Nested\NestedQuery.cs" />
    <Compile Include="QueryDsl\Span\Not\SpanNotQuery.cs" />
    <Compile Include="QueryDsl\Span\Or\SpanOrQuery.cs" />
    <Compile Include="QueryDsl\Span\Near\SpanNearQuery.cs" />
    <Compile Include="QueryDsl\Span\First\SpanFirstQuery.cs" />
    <Compile Include="QueryDsl\Span\SpanQuery.cs" />
    <Compile Include="QueryDsl\Span\Term\SpanTermQuery.cs" />
    <Compile Include="QueryDsl\Specialized\MoreLikeThis\MoreLikeThisQuery.cs" />
    <Compile Include="QueryDsl\TermLevel\Fuzzy\FuzzyQuery.cs" />
    <Compile Include="QueryDsl\Joining\HasChild\HasChildQuery.cs" />
    <Compile Include="QueryDsl\TermLevel\Range\RangeQuery.cs" />
    <Compile Include="QueryDsl\Compound\Dismax\DismaxQuery.cs" />
    <Compile Include="QueryDsl\Compound\Filtered\FilteredQuery.cs" />
    <Compile Include="QueryDsl\TermLevel\Ids\IdsQuery.cs" />
    <Compile Include="Search\Search\Sort\SortField.cs" />
    <Compile Include="Search\Search\Sort\SortGeoDistance.cs" />
    <Compile Include="Search\Search\Sort\SortScript.cs" />
    <Compile Include="QueryDsl\MultiTermQueryRewrite\RewriteMultiTerm.cs" />
    <Compile Include="Mapping\Types\Geo\GeoShape\GeoTree.cs" />
    <Compile Include="Mapping\NonStringIndexOption.cs" />
    <Compile Include="Mapping\Types\Core\String\IndexOptions.cs" />
    <Compile Include="Search\Search\Rescoring\ScoreMode.cs" />
    <Compile Include="QueryDsl\FullText\MultiMatch\TextQueryType.cs" />
    <Compile Include="QueryDsl\Joining\Nested\NestedScore.cs" />
    <Compile Include="QueryDsl\Operator.cs" />
    <Compile Include="QueryDsl\Geo\GeoOptimizeBBox.cs" />
    <Compile Include="CommonOptions\Geo\GeoUnit.cs" />
    <Compile Include="QueryDsl\Geo\BoundingBox\GeoExecution.cs" />
    <Compile Include="QueryDsl\Specialized\Script\ScriptQuery.cs" />
    <Compile Include="QueryDsl\TermLevel\Missing\MissingQuery.cs" />
    <Compile Include="QueryDsl\TermLevel\Type\TypeQuery.cs" />
    <Compile Include="QueryDsl\TermLevel\Exists\ExistsQuery.cs" />
    <Compile Include="Cat\CatThreadPool\CatThreadPoolRecordJsonConverter.cs" />
    <Compile Include="Modules\SnapshotAndRestore\Repositories\GetRepository\GetRepositoryResponseJsonConverter.cs" />
    <Compile Include="Mapping\Transform\MappingTransformJsonConverter.cs" />
    <Compile Include="QueryDsl\Compound\Dismax\DismaxQueryJsonConverter.cs" />
    <Compile Include="QueryDsl\Geo\Shape\GeoShapeQueryJsonConverter.cs" />
    <Compile Include="IndexModules\Similarity\SimilarityJsonConverter.cs" />
    <Compile Include="CommonOptions\Fuzziness\FuzzinessJsonConverter.cs" />
    <Compile Include="QueryDsl\Geo\LatLon.cs" />
    <Compile Include="QueryDsl\Span\SpanTermQueryJsonConverter.cs" />
    <Compile Include="QueryDsl\TermLevel\Fuzzy\FuzzyQueryJsonConverter.cs" />
    <Compile Include="QueryDsl\TermLevel\Terms\TermsQueryJsonConverter.cs" />
    <Compile Include="Mapping\Fields\Parent\ParentField.cs" />
    <Compile Include="Search\Percolator\Percolate\PercolateResponse.cs" />
    <Compile Include="Search\Percolator\UnregisterPercolator\UnregisterPercolateResponse.cs" />
    <Compile Include="Search\Percolator\RegisterPercolator\RegisterPercolateResponse.cs" />
    <Compile Include="Search\Search\SearchRequest.cs" />
    <Compile Include="Search\Percolator\Percolate\ElasticClient-Percolate.cs" />
    <Compile Include="Indices\Monitoring\IndicesSegments\IndexSegment.cs" />
    <Compile Include="Indices\Monitoring\IndicesSegments\ElasticClient-Segments.cs" />
    <Compile Include="Indices\Monitoring\IndicesSegments\ShardSegmentRouting.cs" />
    <Compile Include="Indices\Monitoring\IndicesSegments\Segment.cs" />
    <Compile Include="Indices\Monitoring\IndicesSegments\ShardsSegment.cs" />
    <Compile Include="CommonAbstractions\Response\BaseResponse.cs" />
    <Compile Include="Indices\Monitoring\IndicesSegments\SegmentsResponse.cs" />
    <Compile Include="Indices\IndexManagement\IndicesExists\IndexExistsResponse.cs" />
    <Compile Include="Indices\IndexManagement\IndicesExists\ElasticClient-IndexExists.cs" />
    <Compile Include="Indices\Monitoring\IndicesStats\IndicesStatsResponse.cs" />
    <Compile Include="CommonOptions\Stats\FlushStats.cs" />
    <Compile Include="CommonOptions\Stats\RefreshStats.cs" />
    <Compile Include="CommonOptions\Stats\MergesStats.cs" />
    <Compile Include="CommonOptions\Stats\SearchStats.cs" />
    <Compile Include="CommonOptions\Stats\GetStats.cs" />
    <Compile Include="CommonOptions\Stats\IndexingStats.cs" />
    <Compile Include="CommonOptions\Stats\StoreStats.cs" />
    <Compile Include="CommonOptions\Stats\DocStats.cs" />
    <Compile Include="Indices\Monitoring\IndicesStats\IndexStats.cs" />
    <Compile Include="Indices\Monitoring\IndicesStats\IndicesStats.cs" />
    <Compile Include="Indices\Monitoring\IndicesStats\ElasticClient-IndicesStats.cs" />
    <Compile Include="CommonAbstractions\Response\AcknowledgedResponse.cs" />
    <Compile Include="Indices\IndexSettings\GetIndexSettings\GetIndexSettingsResponse.cs" />
    <Compile Include="Indices\IndexSettings\GetIndexSettings\ElasticClient-GetIndexSettings.cs" />
    <Compile Include="Indices\StatusManagement\ClearCache\ElasticClient-ClearCache.cs" />
    <Compile Include="Indices\Analyze\AnalyzeToken.cs" />
    <Compile Include="Mapping\Types\Property.cs" />
    <Compile Include="Mapping\Fields\Id\IdField.cs" />
    <Compile Include="Indices\Analyze\AnalyzeResponse.cs" />
    <Compile Include="Search\Count\CountResponse.cs" />
    <Compile Include="CommonAbstractions\Response\ElasticSearchVersionInfo.cs" />
    <Compile Include="CommonAbstractions\Response\IndicesOperationResponse.cs" />
    <Compile Include="CommonAbstractions\Response\IndicesResponse.cs" />
    <Compile Include="Search\Search\SearchResponse.cs" />
    <Compile Include="IndexModules\IndexSettings\IndexState.cs" />
    <Compile Include="Indices\Analyze\ElasticClient-Analyze.cs" />
    <Compile Include="Indices\AliasManagement\Alias\ElasticClient-Alias.cs" />
    <Compile Include="Indices\StatusManagement\Optimize\ElasticClient-Optimize.cs" />
    <Compile Include="Indices\StatusManagement\Flush\ElasticClient-Flush.cs" />
    <Compile Include="Indices\IndexManagement\OpenCloseIndex\CloseIndex\ElasticClient-CloseIndex.cs" />
    <Compile Include="Indices\StatusManagement\Refresh\ElasticClient-Refresh.cs" />
    <Compile Include="Search\Search\Highlighting\HighlightHit.cs" />
    <Compile Include="Search\Explain\Explanation.cs" />
    <Compile Include="Search\Explain\ExplanationDetail.cs" />
    <Compile Include="Search\Search\Hits\Hit.cs" />
    <Compile Include="Search\Search\Hits\HitsMetaData.cs" />
    <Compile Include="IElasticClient.cs" />
    <Compile Include="Properties\ClsCompiancy.cs" />
    <Compile Include="Document\Multiple\Bulk\BulkResponseItem\BulkResponseItemJsonConverter.cs" />
    <Compile Include="Aggregations\AggregationJsonConverter.cs" />
    <Compile Include="QueryDsl\FieldNameQueryJsonConverter.cs" />
    <Compile Include="CommonOptions\Sorting\SortCollectionJsonConverter.cs" />
    <Compile Include="Search\Suggesters\Suggest\SuggestResponseJsonConverter.cs" />
    <Compile Include="CommonAbstractions\Infer\Field\FieldJsonConverter.cs" />
    <Compile Include="CommonAbstractions\SerializationBehavior\GenericJsonConverters\VerbatimDictionaryKeysConverter.cs" />
    <Compile Include="CommonAbstractions\Infer\IndexName\IndexNameJsonConverter.cs" />
    <Compile Include="Aggregations\Bucket\Terms\TermsIncludeExcludeJsonConverter.cs" />
    <Compile Include="CommonAbstractions\Infer\TypeName\TypeNameJsonConverter.cs" />
    <Compile Include="QueryDsl\Geo\GeoPrecisionJsonConverter.cs" />
    <Compile Include="Indices\StatusManagement\Upgrade\UpgradeStatus\UpgradeStatusResponseJsonConverter.cs" />
    <Compile Include="Document\Multiple\MultiGet\Response\MultiGetHitJsonConverter.cs" />
    <Compile Include="Mapping\DynamicTemplate\DynamicTemplatesJsonConverter.cs" />
    <Compile Include="Search\MultiSearch\MultiSearchJsonConverter.cs" />
    <Compile Include="CommonOptions\Hit\ShardsMetaData.cs" />
    <Compile Include="Search\Count\ElasticClient-Count.cs" />
    <Compile Include="Document\Single\Delete\ElasticClient-Delete.cs" />
    <Compile Include="Indices\MappingManagement\PutMapping\ElasticClient-Map.cs" />
    <Compile Include="Document\Single\Source\ElasticClient-Source.cs" />
    <Compile Include="Document\Single\Index\ElasticClient-Index.cs" />
    <Compile Include="ElasticClient.cs" />
    <Compile Include="CommonAbstractions\Extensions\Extensions.cs" />
    <Compile Include="QueryDsl\MatchAllQuery.cs" />
    <Compile Include="QueryDsl\TermLevel\Prefix\PrefixQuery.cs" />
    <Compile Include="Mapping\TermVectorOption.cs" />
    <Compile Include="Mapping\FieldIndexOption.cs" />
    <Compile Include="Mapping\Types\Core\Number\NumberType.cs" />
    <Compile Include="CommonAbstractions\RawJson\CustomJsonConverter.cs" />
    <Compile Include="Mapping\Types\Specialized\Ip\YesNoBoolJsonConverter.cs" />
    <Compile Include="CommonAbstractions\Request\RouteValues.cs" />
    <Compile Include="Cluster\ClusterStats\ElasticClient-ClusterStats.cs" />
    <Compile Include="Cluster\ClusterPendingTasks\ElasticClient-ClusterPendingTasks.cs" />
    <Compile Include="CommonAbstractions\Infer\ExpressionVisitor.cs" />
    <Compile Include="CommonAbstractions\Infer\IndexName\IndexName.cs" />
    <Compile Include="CommonAbstractions\Infer\IndexName\IndexNameExtensions.cs" />
    <Compile Include="CommonAbstractions\Infer\IndexName\IndexNameResolver.cs" />
    <Compile Include="CommonAbstractions\Infer\Id\IdResolver.cs" />
    <Compile Include="CommonAbstractions\ConnectionSettings\Inflector.cs" />
    <Compile Include="QueryDsl\FullText\QueryString\QueryStringQuery.cs" />
    <Compile Include="QueryDsl\TermLevel\Term\TermQuery.cs" />
    <Compile Include="QueryDsl\TermLevel\Wildcard\WildcardQuery.cs" />
    <Compile Include="Search\Search\ElasticClient-Search.cs" />
    <Compile Include="CommonAbstractions\SerializationBehavior\ElasticContractResolver.cs" />
    <Compile Include="CommonAbstractions\Exception\DslException.cs" />
    <Compile Include="Mapping\Types\FieldType.cs" />
    <Compile Include="Properties\AssemblyInfo.cs" />
    <Compile Include="CommonAbstractions\Infer\Field\FieldResolver.cs" />
    <Compile Include="CommonAbstractions\SerializationBehavior\SettingsContractResolver.cs" />
    <Compile Include="CommonAbstractions\Infer\TypeName\TypeName.cs" />
    <Compile Include="CommonAbstractions\Infer\TypeName\TypeNameExtensions.cs" />
    <Compile Include="CommonAbstractions\Infer\TypeName\TypeNameResolver.cs" />
  </ItemGroup>
  <ItemGroup>
    <BootstrapperPackage Include="Microsoft.Net.Client.3.5">
      <Visible>False</Visible>
      <ProductName>.NET Framework 3.5 SP1 Client Profile</ProductName>
      <Install>false</Install>
    </BootstrapperPackage>
    <BootstrapperPackage Include="Microsoft.Net.Framework.3.5.SP1">
      <Visible>False</Visible>
      <ProductName>.NET Framework 3.5 SP1</ProductName>
      <Install>true</Install>
    </BootstrapperPackage>
    <BootstrapperPackage Include="Microsoft.Windows.Installer.3.1">
      <Visible>False</Visible>
      <ProductName>Windows Installer 3.1</ProductName>
      <Install>true</Install>
    </BootstrapperPackage>
  </ItemGroup>
  <ItemGroup>
    <ProjectReference Include="..\Elasticsearch.Net\Elasticsearch.Net.csproj">
      <Project>{E97CCF40-0BA6-43FE-9F2D-58D454134088}</Project>
      <Name>Elasticsearch.Net</Name>
    </ProjectReference>
  </ItemGroup>
  <ItemGroup>
    <None Include="paket.references" />
  </ItemGroup>
  <ItemGroup />
  <Import Project="$(MSBuildBinPath)\Microsoft.CSharp.targets" />
  <Import Project="$(SolutionDir)\.nuget\NuGet.targets" Condition="Exists('$(SolutionDir)\.nuget\NuGet.targets')" />
  <!-- To modify your build process, add your task inside one of the targets below and uncomment it. 
       Other similar extension points exist, see Microsoft.Common.targets.
  <Target Name="BeforeBuild">
  </Target>
  <Target Name="AfterBuild">
  </Target>
  -->
  <Import Project="..\..\.paket\paket.targets" />
  <Choose>
    <When Condition="$(TargetFrameworkIdentifier) == '.NETFramework' And $(TargetFrameworkVersion) == 'v3.5'">
      <ItemGroup>
        <Reference Include="Newtonsoft.Json">
          <HintPath>..\..\packages\Newtonsoft.Json\lib\net35\Newtonsoft.Json.dll</HintPath>
          <Private>True</Private>
          <Paket>True</Paket>
        </Reference>
      </ItemGroup>
    </When>
    <When Condition="$(TargetFrameworkIdentifier) == '.NETFramework' And ($(TargetFrameworkVersion) == 'v2.0' Or $(TargetFrameworkVersion) == 'v3.0')">
      <ItemGroup>
        <Reference Include="Newtonsoft.Json">
          <HintPath>..\..\packages\Newtonsoft.Json\lib\net20\Newtonsoft.Json.dll</HintPath>
          <Private>True</Private>
          <Paket>True</Paket>
        </Reference>
      </ItemGroup>
    </When>
    <When Condition="$(TargetFrameworkIdentifier) == '.NETFramework' And ($(TargetFrameworkVersion) == 'v4.0')">
      <ItemGroup>
        <Reference Include="Newtonsoft.Json">
          <HintPath>..\..\packages\Newtonsoft.Json\lib\net40\Newtonsoft.Json.dll</HintPath>
          <Private>True</Private>
          <Paket>True</Paket>
        </Reference>
      </ItemGroup>
    </When>
    <When Condition="$(TargetFrameworkIdentifier) == '.NETFramework' And ($(TargetFrameworkVersion) == 'v4.5' Or $(TargetFrameworkVersion) == 'v4.5.1' Or $(TargetFrameworkVersion) == 'v4.5.2' Or $(TargetFrameworkVersion) == 'v4.5.3' Or $(TargetFrameworkVersion) == 'v4.6')">
      <ItemGroup>
        <Reference Include="Newtonsoft.Json">
          <HintPath>..\..\packages\Newtonsoft.Json\lib\net45\Newtonsoft.Json.dll</HintPath>
          <Private>True</Private>
          <Paket>True</Paket>
        </Reference>
      </ItemGroup>
    </When>
    <When Condition="($(TargetFrameworkIdentifier) == 'MonoAndroid') Or ($(TargetFrameworkIdentifier) == 'MonoTouch') Or ($(TargetFrameworkIdentifier) == 'Xamarin.iOS') Or ($(TargetFrameworkIdentifier) == 'Xamarin.Mac') Or ($(TargetFrameworkProfile) == 'Profile7') Or ($(TargetFrameworkProfile) == 'Profile44') Or ($(TargetFrameworkProfile) == 'Profile49') Or ($(TargetFrameworkProfile) == 'Profile78') Or ($(TargetFrameworkProfile) == 'Profile111') Or ($(TargetFrameworkProfile) == 'Profile151') Or ($(TargetFrameworkProfile) == 'Profile259')">
      <ItemGroup>
        <Reference Include="Newtonsoft.Json">
          <HintPath>..\..\packages\Newtonsoft.Json\lib\portable-net45+wp80+win8+wpa81+dnxcore50\Newtonsoft.Json.dll</HintPath>
          <Private>True</Private>
          <Paket>True</Paket>
        </Reference>
      </ItemGroup>
    </When>
    <When Condition="($(TargetFrameworkIdentifier) == 'WindowsPhoneApp') Or ($(TargetFrameworkIdentifier) == '.NETCore') Or ($(TargetFrameworkIdentifier) == 'Silverlight' And $(TargetFrameworkVersion) == 'v5.0') Or ($(TargetFrameworkIdentifier) == 'WindowsPhone' And ($(TargetFrameworkVersion) == 'v8.0' Or $(TargetFrameworkVersion) == 'v8.1')) Or ($(TargetFrameworkProfile) == 'Profile5') Or ($(TargetFrameworkProfile) == 'Profile6') Or ($(TargetFrameworkProfile) == 'Profile14') Or ($(TargetFrameworkProfile) == 'Profile19') Or ($(TargetFrameworkProfile) == 'Profile24') Or ($(TargetFrameworkProfile) == 'Profile31') Or ($(TargetFrameworkProfile) == 'Profile32') Or ($(TargetFrameworkProfile) == 'Profile37') Or ($(TargetFrameworkProfile) == 'Profile42') Or ($(TargetFrameworkProfile) == 'Profile47') Or ($(TargetFrameworkProfile) == 'Profile84') Or ($(TargetFrameworkProfile) == 'Profile92') Or ($(TargetFrameworkProfile) == 'Profile102') Or ($(TargetFrameworkProfile) == 'Profile136') Or ($(TargetFrameworkProfile) == 'Profile147') Or ($(TargetFrameworkProfile) == 'Profile157') Or ($(TargetFrameworkProfile) == 'Profile158') Or ($(TargetFrameworkProfile) == 'Profile225') Or ($(TargetFrameworkProfile) == 'Profile240') Or ($(TargetFrameworkProfile) == 'Profile255') Or ($(TargetFrameworkProfile) == 'Profile328') Or ($(TargetFrameworkProfile) == 'Profile336') Or ($(TargetFrameworkProfile) == 'Profile344')">
      <ItemGroup>
        <Reference Include="Newtonsoft.Json">
          <HintPath>..\..\packages\Newtonsoft.Json\lib\portable-net40+sl5+wp80+win8+wpa81\Newtonsoft.Json.dll</HintPath>
          <Private>True</Private>
          <Paket>True</Paket>
        </Reference>
      </ItemGroup>
    </When>
  </Choose>
</Project><|MERGE_RESOLUTION|>--- conflicted
+++ resolved
@@ -167,15 +167,12 @@
     <Compile Include="CommonAbstractions\Static\Static.cs" />
     <Compile Include="CommonAbstractions\Union\UnionJsonConverter.cs" />
     <Compile Include="CommonOptions\Failures\BulkError.cs" />
-<<<<<<< HEAD
     <Compile Include="CommonOptions\MinimumShouldMatch\MinimumShouldMatch.cs" />
-=======
     <Compile Include="CommonOptions\Scripting\FileScript.cs" />
     <Compile Include="CommonOptions\Scripting\IndexedScript.cs" />
     <Compile Include="CommonOptions\Scripting\InlineScript.cs" />
     <Compile Include="CommonOptions\Scripting\Script.cs" />
     <Compile Include="CommonOptions\Scripting\ScriptJsonConverter.cs" />
->>>>>>> 2c24c1bd
     <Compile Include="CommonOptions\Stats\QueryCacheStats.cs" />
     <Compile Include="CommonOptions\Stats\RecoveryStats.cs" />
     <Compile Include="CommonOptions\Stats\RequestCacheStats.cs" />
