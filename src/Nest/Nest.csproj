﻿<?xml version="1.0" encoding="utf-8"?>
<Project ToolsVersion="4.0" DefaultTargets="Build" xmlns="http://schemas.microsoft.com/developer/msbuild/2003">
  <PropertyGroup>
    <Configuration Condition=" '$(Configuration)' == '' ">Debug</Configuration>
    <Platform Condition=" '$(Platform)' == '' ">AnyCPU</Platform>
    <ProductVersion>9.0.21022</ProductVersion>
    <SchemaVersion>2.0</SchemaVersion>
    <ProjectGuid>{072BA7DA-7B60-407D-8B6E-95E3186BE70C}</ProjectGuid>
    <OutputType>Library</OutputType>
    <AppDesignerFolder>Properties</AppDesignerFolder>
    <RootNamespace>Nest</RootNamespace>
    <AssemblyName>Nest</AssemblyName>
    <FileAlignment>512</FileAlignment>
    <FileUpgradeFlags>
    </FileUpgradeFlags>
    <OldToolsVersion>3.5</OldToolsVersion>
    <UpgradeBackupLocation />
    <PublishUrl>publish\</PublishUrl>
    <Install>true</Install>
    <InstallFrom>Disk</InstallFrom>
    <UpdateEnabled>false</UpdateEnabled>
    <UpdateMode>Foreground</UpdateMode>
    <UpdateInterval>7</UpdateInterval>
    <UpdateIntervalUnits>Days</UpdateIntervalUnits>
    <UpdatePeriodically>false</UpdatePeriodically>
    <UpdateRequired>false</UpdateRequired>
    <MapFileExtensions>true</MapFileExtensions>
    <ApplicationRevision>0</ApplicationRevision>
    <ApplicationVersion>1.0.0.%2a</ApplicationVersion>
    <IsWebBootstrapper>false</IsWebBootstrapper>
    <UseApplicationTrust>false</UseApplicationTrust>
    <BootstrapperEnabled>true</BootstrapperEnabled>
    <SolutionDir Condition="$(SolutionDir) == '' Or $(SolutionDir) == '*Undefined*'">..\</SolutionDir>
    <RestorePackages>true</RestorePackages>
  </PropertyGroup>
  <PropertyGroup Condition=" '$(Configuration)|$(Platform)' == 'Debug|AnyCPU' ">
    <DebugSymbols>True</DebugSymbols>
    <DebugType>full</DebugType>
    <Optimize>False</Optimize>
    <OutputPath>bin\Debug\</OutputPath>
    <DefineConstants>DEBUG;TRACE</DefineConstants>
    <ErrorReport>prompt</ErrorReport>
    <WarningLevel>4</WarningLevel>
    <CodeAnalysisRuleSet>BasicCorrectnessRules.ruleset</CodeAnalysisRuleSet>
    <PlatformTarget>AnyCPU</PlatformTarget>
    <DocumentationFile>bin\Debug\Nest.XML</DocumentationFile>
    <UseVSHostingProcess>false</UseVSHostingProcess>
    <NoWarn>1591,1572,1571,1573,1587,1570</NoWarn>
  </PropertyGroup>
  <PropertyGroup Condition=" '$(Configuration)|$(Platform)' == 'Release|AnyCPU' ">
    <DebugType>pdbonly</DebugType>
    <Optimize>True</Optimize>
    <OutputPath>bin\Release\</OutputPath>
    <DefineConstants>TRACE</DefineConstants>
    <ErrorReport>prompt</ErrorReport>
    <WarningLevel>4</WarningLevel>
    <CodeAnalysisRuleSet>AllRules.ruleset</CodeAnalysisRuleSet>
    <DocumentationFile>bin\Release\Nest.XML</DocumentationFile>
    <NoWarn>1591,1572,1571,1573,1587,1570</NoWarn>
  </PropertyGroup>
  <PropertyGroup Condition="'$(Configuration)|$(Platform)' == 'Debug - Generator|AnyCPU'">
    <DebugSymbols>true</DebugSymbols>
    <OutputPath>bin\Debug - Generator\</OutputPath>
    <DefineConstants>DEBUG;TRACE</DefineConstants>
    <DocumentationFile>bin\Debug\Nest.XML</DocumentationFile>
    <DebugType>full</DebugType>
    <PlatformTarget>AnyCPU</PlatformTarget>
    <ErrorReport>prompt</ErrorReport>
    <CodeAnalysisRuleSet>BasicCorrectnessRules.ruleset</CodeAnalysisRuleSet>
  </PropertyGroup>
  <PropertyGroup>
    <SignAssembly>true</SignAssembly>
  </PropertyGroup>
  <PropertyGroup>
    <AssemblyOriginatorKeyFile>..\..\build\keys\keypair.snk</AssemblyOriginatorKeyFile>
  </PropertyGroup>
  <ItemGroup>
    <Reference Include="Microsoft.CSharp" />
    <Reference Include="Newtonsoft.Json, Version=6.0.0.0, Culture=neutral, PublicKeyToken=30ad4fe6b2a6aeed, processorArchitecture=MSIL">
      <SpecificVersion>False</SpecificVersion>
      <HintPath>..\..\dep\Newtonsoft.Json.6.0.1\lib\net40\Newtonsoft.Json.dll</HintPath>
    </Reference>
    <Reference Include="System" />
    <Reference Include="System.Core">
      <RequiredTargetFramework>3.5</RequiredTargetFramework>
    </Reference>
    <Reference Include="System.Configuration" />
    <Reference Include="System.Runtime.Serialization" />
    <Reference Include="System.ServiceModel" />
  </ItemGroup>
  <ItemGroup>
    <Compile Include="ConvenienceExtensions\AliasExtensions.cs" />
    <Compile Include="ConvenienceExtensions\CountExtensions.cs" />
    <Compile Include="ConvenienceExtensions\DeleteExtensions.cs" />
    <Compile Include="ConvenienceExtensions\DeleteIndexExtensions.cs" />
    <Compile Include="ConvenienceExtensions\IndexManyExtensions.cs" />
    <Compile Include="ConvenienceExtensions\GetExtensions.cs" />
    <Compile Include="ConvenienceExtensions\DeleteManyExtensions.cs" />
    <Compile Include="ConvenienceExtensions\GetManyExtensions.cs" />
    <Compile Include="ConvenienceExtensions\CreateIndexExtensions.cs" />
    <Compile Include="ConvenienceExtensions\OpenCloseIndexExtensions.cs" />
    <Compile Include="ConvenienceExtensions\ExistsExtensions.cs" />
    <Compile Include="ConvenienceExtensions\ScrollExtensions.cs" />
    <Compile Include="ConvenienceExtensions\SerializerExtensions.cs" />
    <Compile Include="ConvenienceExtensions\SourceExtensions.cs" />
    <Compile Include="ConvenienceExtensions\SourceManyExtensions.cs" />
    <Compile Include="Domain\Aggregations\AggregationsHelper.cs" />
    <Compile Include="Domain\Aggregations\ISignificantTermsHeuristic.cs" />
    <Compile Include="Domain\Aggregations\Bucket.cs" />
    <Compile Include="Domain\Aggregations\BucketAggregationBase.cs" />
    <Compile Include="Domain\Aggregations\FiltersBucket.cs" />
    <Compile Include="Domain\Aggregations\ScriptedValueMetric.cs" />
    <Compile Include="Domain\Aggregations\TopHitsMetric.cs" />
    <Compile Include="Domain\Aggregations\GeoBoundsMetric.cs" />
    <Compile Include="Domain\Aggregations\HistogramItem.cs" />
    <Compile Include="Domain\Aggregations\ExtendedStatsMetric.cs" />
    <Compile Include="Domain\Aggregations\IAggration.cs" />
    <Compile Include="Domain\Aggregations\IBucketAggregation.cs" />
    <Compile Include="Domain\Aggregations\IBucketItem.cs" />
    <Compile Include="Domain\Aggregations\IBucketWithCountAggregation.cs" />
    <Compile Include="Domain\Aggregations\IMetricAggregation.cs" />
    <Compile Include="Domain\Aggregations\SignificantTermItem.cs" />
    <Compile Include="Domain\Aggregations\KeyItem.cs" />
    <Compile Include="Domain\Aggregations\SingleBucket.cs" />
    <Compile Include="Domain\Aggregations\RangeItem.cs" />
    <Compile Include="Domain\Aggregations\PercentilesMetric.cs" />
    <Compile Include="Domain\Aggregations\StatsMetric.cs" />
    <Compile Include="Domain\Aggregations\ValueMetric.cs" />
    <Compile Include="Domain\Alias\CreateAliasDescriptor.cs" />
    <Compile Include="Domain\Alias\AliasAddDescriptor.cs" />
    <Compile Include="Domain\Alias\AliasAddOperation.cs" />
    <Compile Include="Domain\Alias\AliasDefinition.cs" />
    <Compile Include="Domain\Alias\AliasRemoveDescriptor.cs" />
    <Compile Include="Domain\Alias\AliasRemoveOperation.cs" />
    <Compile Include="Domain\Alias\IAliasAction.cs" />
    <Compile Include="Domain\Analysis\CharFilter\PatternReplaceCharFilter.cs" />
    <Compile Include="Domain\Analysis\TokenFilter\DelimitedPayloadTokenFilter.cs" />
    <Compile Include="Domain\Analysis\TokenFilter\CommonGramsTokenFilter.cs" />
    <Compile Include="Domain\Analysis\TokenFilter\KeepTypesTokenFilter.cs" />
    <Compile Include="Domain\Analysis\TokenFilter\KeywordRepeatTokenFilter.cs" />
    <Compile Include="Domain\Analysis\TokenFilter\HunspellTokenFilter.cs" />
    <Compile Include="Domain\Analysis\TokenFilter\LimitTokenCountTokenFilter.cs" />
    <Compile Include="Domain\Analysis\TokenFilter\PatternCaptureTokenFilter.cs" />
    <Compile Include="Domain\Analysis\TokenFilter\KeepWordsTokenFilter.cs" />
    <Compile Include="Domain\Analysis\TokenFilter\StemmerOverrideTokenFilter.cs" />
    <Compile Include="Domain\Analysis\TokenFilter\UppercaseTokenFilter.cs" />
    <Compile Include="Domain\Bulk\IBulkOperation.cs" />
    <Compile Include="Domain\Cluster\ClusterRerouteDecision.cs" />
    <Compile Include="Domain\Cluster\ClusterRerouteExplanation.cs" />
    <Compile Include="Domain\Cluster\ClusterRerouteParameters.cs" />
    <Compile Include="Domain\Cluster\ClusterRerouteNode.cs" />
    <Compile Include="Domain\Cluster\ClusterRerouteState.cs" />
    <Compile Include="Domain\Cat\CatShardsRecord.cs" />
    <Compile Include="Domain\Cat\CatFielddataRecord.cs" />
    <Compile Include="Domain\Cat\CatThreadPoolRecord.cs" />
    <Compile Include="Domain\Cat\CatRecoveryRecord.cs" />
    <Compile Include="Domain\Cat\CatPluginsRecord.cs" />
    <Compile Include="Domain\Cat\CatPendingTasksRecord.cs" />
    <Compile Include="Domain\Geo\GeoLocation.cs" />
    <Compile Include="Domain\Hit\ExplainGet.cs" />
    <Compile Include="Domain\Mapping\PropertyMapping.cs" />
    <Compile Include="Domain\Mapping\Descriptors\FieldDataFilterDescriptor.cs" />
    <Compile Include="Domain\Mapping\Descriptors\FieldDataFrequencyFilterDescriptor.cs" />
    <Compile Include="Domain\Mapping\Descriptors\FieldDataNonStringMappingDescriptor.cs" />
    <Compile Include="Domain\Mapping\Descriptors\FieldDataRegexFilterDescriptor.cs" />
    <Compile Include="Domain\Mapping\Descriptors\FieldDataStringMappingDescriptor.cs" />
    <Compile Include="Domain\Mapping\Descriptors\MappingTransformDescriptor.cs" />
    <Compile Include="Domain\Mapping\Descriptors\SuggestContextMappingDescriptor.cs" />
    <Compile Include="Domain\Mapping\IFieldMapping.cs" />
    <Compile Include="Domain\Mapping\SpecialFields\ISpecialField.cs" />
    <Compile Include="Domain\Geometry\CircleGeoShape.cs" />
    <Compile Include="Domain\Geometry\EnvelopeGeoShape.cs" />
    <Compile Include="Domain\Geometry\GeoShape.cs" />
    <Compile Include="Domain\Geometry\LineStringGeoShape.cs" />
    <Compile Include="Domain\Geometry\MultiLineStringGeoShape.cs" />
    <Compile Include="Domain\Geometry\MultiPointGeoShape.cs" />
    <Compile Include="Domain\Geometry\MultiPolygonGeoShape.cs" />
    <Compile Include="Domain\Geometry\PointGeoShape.cs" />
    <Compile Include="Domain\Geometry\PolygonGeoShape.cs" />
    <Compile Include="Domain\Mapping\SubMappings\FieldData\FieldDataFilter.cs" />
    <Compile Include="Domain\Mapping\SubMappings\FieldData\FieldDataFrequencyFilter.cs" />
    <Compile Include="Domain\Mapping\SubMappings\FieldData\FieldDataMapping.cs" />
    <Compile Include="Domain\Mapping\SubMappings\FieldData\FieldDataNonStringMapping.cs" />
    <Compile Include="Domain\Mapping\SubMappings\FieldData\FieldDataRegexFilter.cs" />
    <Compile Include="Domain\Mapping\SubMappings\FieldData\FieldDataStringMapping.cs" />
    <Compile Include="Domain\Mapping\SubMappings\NormsMapping.cs" />
    <Compile Include="Domain\Mapping\SubMappings\MappingTransform.cs" />
    <Compile Include="Domain\Responses\ClusterRerouteResponse.cs" />
    <Compile Include="Domain\Cat\CatAliasesRecord.cs" />
    <Compile Include="Domain\Cat\CatAllocationRecord.cs" />
    <Compile Include="Domain\Cat\CatCountRecord.cs" />
    <Compile Include="Domain\Cat\CatHealthRecord.cs" />
    <Compile Include="Domain\Cat\CatIndicesRecord.cs" />
    <Compile Include="Domain\Cat\CatMasterRecord.cs" />
    <Compile Include="Domain\Cat\CatNodesRecord.cs" />
    <Compile Include="Domain\Responses\CatResponse.cs" />
    <Compile Include="Domain\Responses\ClusterStatsResponse.cs" />
    <Compile Include="Domain\Responses\ClusterPendingTasksResponse.cs" />
    <Compile Include="Domain\Responses\DeleteAliasResponse.cs" />
    <Compile Include="Domain\Responses\GetIndexResponse.cs" />
    <Compile Include="Domain\Responses\DeleteScriptResponse.cs" />
    <Compile Include="Domain\Responses\DeleteSearchTemplateResponse.cs" />
    <Compile Include="Domain\Responses\ExplainResponse.cs" />
    <Compile Include="Domain\Responses\GetFieldMappingResponse.cs" />
    <Compile Include="Domain\Cat\ICatRecord.cs" />
    <Compile Include="Domain\Responses\UpgradeResponse.cs" />
    <Compile Include="Domain\Responses\UpgradeStatusResponse.cs" />
    <Compile Include="Domain\Responses\VerifyRepositoryResponse.cs" />
    <Compile Include="Domain\Responses\GetRepositoryResponse.cs" />
    <Compile Include="Domain\Responses\GetScriptResponse.cs" />
    <Compile Include="Domain\Responses\GetSearchTemplateResponse.cs" />
    <Compile Include="Domain\Responses\MultiPercolateResponse.cs" />
    <Compile Include="Domain\Responses\NodesHotThreadsResponse.cs" />
    <Compile Include="Domain\Responses\PutAliasResponse.cs" />
    <Compile Include="Domain\Responses\PutScriptResponse.cs" />
    <Compile Include="Domain\Responses\SearchShardsResponse.cs" />
    <Compile Include="Domain\Responses\SnapshotStatusResponse.cs" />
    <Compile Include="Domain\Recovery\RecoveryOrigin.cs" />
    <Compile Include="Domain\Recovery\RecoveryStartStatus.cs" />
    <Compile Include="Domain\Recovery\RecoveryBytes.cs" />
    <Compile Include="Domain\Recovery\RecoveryFileDetails.cs" />
    <Compile Include="Domain\Recovery\RecoveryFiles.cs" />
    <Compile Include="Domain\Recovery\RecoveryIndexStatus.cs" />
    <Compile Include="Domain\Recovery\RecoveryStatus.cs" />
    <Compile Include="Domain\Responses\RecoveryStatusResponse.cs" />
    <Compile Include="Domain\Recovery\RecoveryTranslogStatus.cs" />
    <Compile Include="Domain\Responses\ShardRecovery.cs" />
    <Compile Include="Domain\Responses\PutSearchTemplateResponse.cs" />
    <Compile Include="Domain\Stats\ClusterNodesStas.cs" />
    <Compile Include="Domain\Stats\CompactNodeInfo.cs" />
    <Compile Include="Domain\Stats\CompletionStats.cs" />
    <Compile Include="Domain\Stats\FieldDataStats.cs" />
    <Compile Include="Domain\Stats\FilterCacheStats.cs" />
    <Compile Include="Domain\Stats\IdCacheStats.cs" />
    <Compile Include="Domain\Stats\IndicesStats.cs" />
    <Compile Include="Domain\Stats\PercolateStats.cs" />
    <Compile Include="Domain\Stats\PluginStats.cs" />
    <Compile Include="Domain\Stats\SegmentsStats.cs" />
<<<<<<< HEAD
    <Compile Include="DSL\ClusterRerouteDescriptor.cs" />
    <Compile Include="DSL\Cluster\AllocateClusterRerouteCommand.cs" />
    <Compile Include="DSL\Cluster\AllocateClusterRerouteCommandDescriptor.cs" />
    <Compile Include="DSL\Cluster\CancelClusterRerouteCommand.cs" />
    <Compile Include="DSL\Cluster\CancelClusterRerouteCommandDescriptor.cs" />
    <Compile Include="DSL\Cluster\IClusterRerouteCommand.cs" />
    <Compile Include="DSL\Cluster\MoveClusterRerouteCommand.cs" />
    <Compile Include="DSL\Cluster\MoveClusterRerouteCommandDescriptor.cs" />
=======
    <Compile Include="Domain\Status\UpgradeStatus.cs" />
>>>>>>> 779b0051
    <Compile Include="Domain\Suggest\SuggestField.cs" />
    <Compile Include="DSL\Aggregations\ChildrenAggregationDescriptor.cs" />
    <Compile Include="DSL\Aggregations\FiltersAggregationDescriptor.cs" />
    <Compile Include="DSL\Aggregations\PercentileRanksAggregationDescriptor.cs" />
    <Compile Include="DSL\Aggregations\ScriptedMetricAggregationDescriptor.cs" />
    <Compile Include="DSL\Aggregations\TopHitsAggregationDescriptor.cs" />
    <Compile Include="DSL\Aggregations\GeoBoundsAggregationDescriptor.cs" />
    <Compile Include="DSL\Aggregations\ReverseNestedAggregationDescriptor.cs" />
    <Compile Include="DSL\UpgradeDescriptor.cs" />
    <Compile Include="DSL\UpgradeStatusDescriptor.cs" />
    <Compile Include="DSL\VerifyRepositoryDescriptor.cs" />
    <Compile Include="DSL\GetIndexDescriptor.cs" />
    <Compile Include="DSL\Filter\GeoHashCellFilterDescriptor.cs" />
    <Compile Include="DSL\DeleteScriptDescriptor.cs" />
    <Compile Include="ElasticClient-GetIndex.cs" />
    <Compile Include="Enums\GetIndexFeature.cs" />
    <Compile Include="DSL\GetScriptDescriptor.cs" />
    <Compile Include="DSL\SearchExistsDescriptor.cs" />
    <Compile Include="DSL\PutScriptDescriptor.cs" />
    <Compile Include="DSL\PutSearchTemplateDescriptor.cs" />
    <Compile Include="DSL\DeleteSearchTemplateDescriptor.cs" />
    <Compile Include="DSL\GetSearchTemplateDescriptor.cs" />
    <Compile Include="DSL\Query\TemplateQueryDescriptor.cs" />
    <Compile Include="DSL\CatIndicesDescriptor.cs" />
    <Compile Include="DSL\CatShardsDescriptor.cs" />
    <Compile Include="DSL\CatThreadPoolDescriptor.cs" />
    <Compile Include="DSL\CatRecoveryDescriptor.cs" />
    <Compile Include="DSL\CatPluginsDescriptor.cs" />
    <Compile Include="DSL\CatPendingTasksDescriptor.cs" />
    <Compile Include="DSL\CatNodesDescriptor.cs" />
    <Compile Include="DSL\CatMasterDescriptor.cs" />
    <Compile Include="DSL\CatHealthDescriptor.cs" />
    <Compile Include="DSL\CatFielddataDescriptor.cs" />
    <Compile Include="DSL\CatCountDescriptor.cs" />
    <Compile Include="DSL\CatAllocationDescriptor.cs" />
    <Compile Include="DSL\ClusterPendingTasksDescriptor.cs" />
    <Compile Include="DSL\ClusterStatsDescriptor.cs" />
    <Compile Include="DSL\CatAliasesDescriptor.cs" />
    <Compile Include="DSL\DeleteAliasDescriptor.cs" />
    <Compile Include="DSL\GetRepositoryDescriptor.cs" />
    <Compile Include="DSL\Paths\RepositoryOptionalPathDescriptor.cs" />
    <Compile Include="DSL\PutAliasDescriptor.cs" />
    <Compile Include="DSL\SearchShardsDescriptor.cs" />
    <Compile Include="DSL\Paths\RepositorySnapshotOptionalPathDescriptor.cs" />
    <Compile Include="DSL\SnapshotStatusDescriptor.cs" />
    <Compile Include="DSL\RecoveryStatusDescriptor.cs" />
    <Compile Include="DSL\Suggest\PhraseSuggestCollateDescriptor.cs" />
    <Compile Include="DSL\Suggest\Context\CategorySuggestDescriptor.cs" />
    <Compile Include="DSL\Suggest\Context\GeoLocationSuggestDescriptor.cs" />
    <Compile Include="DSL\Suggest\Context\ISuggestContext.cs" />
    <Compile Include="DSL\SearchTemplateDescriptor.cs" />
    <Compile Include="DSL\Suggest\PhraseSuggestHighlightDescriptor.cs" />
    <Compile Include="DSL\TemplateExistsDescriptor.cs" />
    <Compile Include="Domain\Responses\PingResponse.cs" />
    <Compile Include="Domain\Responses\NodesShutdownResponse.cs" />
    <Compile Include="DSL\Filter\GeoShapeCircleFilterDescriptor.cs" />
    <Compile Include="DSL\Filter\GeoShapeMultiLineStringFilterDescriptor.cs" />
    <Compile Include="DSL\Filter\GeoShapeMultiPointFilterDescriptor.cs" />
    <Compile Include="DSL\Filter\GeoShapeLineStringFilterDescriptor.cs" />
    <Compile Include="DSL\Filter\GeoShapeMultiPolygonFilterDescriptor.cs" />
    <Compile Include="DSL\Filter\GeoShapePolygonFilterDescriptor.cs" />
    <Compile Include="DSL\Filter\GeoShapePointFilterDescriptor.cs" />
    <Compile Include="DSL\GetAliasDescriptor.cs" />
    <Compile Include="DSL\AliasExistsDescriptor.cs" />
    <Compile Include="DSL\GetFieldMappingDescriptor.cs" />
    <Compile Include="DSL\MultiPercolate\IPercolateOperation.cs" />
    <Compile Include="DSL\MultiPercolateDescriptor.cs" />
    <Compile Include="DSL\NodesHotThreadsDescriptor.cs" />
    <Compile Include="DSL\NodesShutdownDescriptor.cs" />
    <Compile Include="DSL\Paths\IndexOptionalNamePathDescriptor.cs" />
    <Compile Include="DSL\Paths\IndicesOptionalTypesNamePathDecriptor.cs" />
    <Compile Include="DSL\PingDescriptor.cs" />
    <Compile Include="DSL\Query\SubDescriptors\MoreLikeThisQueryDocumentsDescriptor.cs" />
    <Compile Include="DSL\Query\SpanMultiTermQueryDescriptor.cs" />
    <Compile Include="DSL\TypeExistsDescriptor.cs" />
    <Compile Include="DSL\Query\Functions\FieldValueFactorDescriptor.cs" />
    <Compile Include="DSL\Query\GeoShapeMultiPointQueryDescriptor.cs" />
    <Compile Include="DSL\Query\GeoShapeMultiPolygonQueryDescriptor.cs" />
    <Compile Include="DSL\Query\GeoShapePolygonQueryDescriptor.cs" />
    <Compile Include="DSL\Query\GeoShapePointQueryDescriptor.cs" />
    <Compile Include="DSL\Query\GeoShapeMultiLineStringQueryDescriptor.cs" />
    <Compile Include="DSL\Query\GeoShapeLineStringQueryDescriptor.cs" />
    <Compile Include="DSL\Query\GeoShapeEnvelopeQueryDescriptor.cs" />
    <Compile Include="DSL\Query\SubDescriptors\ExternalFieldDeclarationDescriptor.cs" />
    <Compile Include="DSL\TermVector\IMultiTermVectorDocumentDescriptor.cs" />
    <Compile Include="DSL\MultiGet\MultiGetDoc.cs" />
    <Compile Include="Domain\Connection\ConnectionSettings.cs" />
    <Compile Include="Domain\Connection\IConnectionSettingsValues.cs" />
    <Compile Include="Domain\DSL\DescriptorForAttribute.cs" />
    <Compile Include="Domain\ICustomJson.cs" />
    <Compile Include="Domain\Paths\FluentFieldList.cs" />
    <Compile Include="Domain\Property.cs" />
    <Compile Include="Domain\Marker\PropertyNameMarker.cs" />
    <Compile Include="Domain\Marker\PropertyPathMarker.cs" />
    <Compile Include="Domain\Repository\Snapshot.cs" />
    <Compile Include="Domain\Repository\SnapshotRestore.cs" />
    <Compile Include="Domain\Responses\ClusterPutSettingsResponse.cs" />
    <Compile Include="Domain\Responses\ClusterGetSettingsResponse.cs" />
    <Compile Include="Domain\Responses\GetSnapshotResponse.cs" />
    <Compile Include="Domain\Responses\MultiTermVectorResponse.cs" />
    <Compile Include="Domain\Responses\RestoreResponse.cs" />
    <Compile Include="Domain\Responses\SnapshotResponse.cs" />
    <Compile Include="Domain\Aggregations\TermsIncludeExclude.cs" />
    <Compile Include="Domain\Similarity\BM25Similarity.cs" />
    <Compile Include="Domain\Similarity\DefaultSimilarity.cs" />
    <Compile Include="Domain\Similarity\DFRSimilarity.cs" />
    <Compile Include="Domain\Similarity\IBSimilarity.cs" />
    <Compile Include="Domain\Similarity\LMDirichletSimilarity.cs" />
    <Compile Include="Domain\Similarity\LMJelinekSimilarity.cs" />
    <Compile Include="Domain\Similarity\SimilarityBase.cs" />
    <Compile Include="DSL\Bulk\BulkOperationBase.cs" />
    <Compile Include="DSL\ClusterGetSettingsDescriptor.cs" />
    <Compile Include="DSL\ClusterSettingsDescriptor.cs" />
    <Compile Include="DSL\Common\BasePathRequest.cs" />
    <Compile Include="DSL\Common\BaseRequest.cs" />
    <Compile Include="DSL\DeleteSnapshotDescriptor.cs" />
    <Compile Include="DSL\Facets\FacetRequest.cs" />
    <Compile Include="DSL\Filter\BoolFilterExtensions.cs" />
    <Compile Include="DSL\Filter\IFieldNameFilter.cs" />
    <Compile Include="DSL\Filter\IFilter.cs" />
    <Compile Include="DSL\Filter\OrFilterDescriptor.cs" />
    <Compile Include="DSL\Filter\PlainFilter.cs" />
    <Compile Include="DSL\Filter\PrefixFilterDescriptor.cs" />
    <Compile Include="DSL\Filter\RawFilter.cs" />
    <Compile Include="DSL\Common\IRequest.cs" />
    <Compile Include="DSL\Query\BoolQueryExtensions.cs" />
    <Compile Include="DSL\Query\Functions\FieldValueFactorModifier.cs" />
    <Compile Include="DSL\Query\PlainQuery.cs" />
    <Compile Include="DSL\Query\QueryContainer.cs" />
    <Compile Include="DSL\Rescore\RescoreQueryDescriptor.cs" />
    <Compile Include="DSL\SimilarityDescriptor.cs" />
    <Compile Include="DSL\Suggest\Fuzziness.cs" />
    <Compile Include="DSL\Suggest\IFuzziness.cs" />
    <Compile Include="DSL\ExplainDescriptor.cs" />
    <Compile Include="DSL\Visitor\DslPrettyPrintVisitor.cs" />
    <Compile Include="DSL\Visitor\IMappingVisitor.cs" />
    <Compile Include="DSL\Visitor\MappingWalker.cs" />
    <Compile Include="DSL\Visitor\QueryFilterWalker.cs" />
    <Compile Include="DSL\Visitor\QueryVisitor.cs" />
    <Compile Include="DSL\Visitor\VisitorScope.cs" />
    <Compile Include="DSL\_Requests.generated.cs" />
    <Compile Include="ElasticClient-ClusterReroute.cs" />
    <Compile Include="ElasticClient-Cat.cs" />
    <Compile Include="ElasticClient-DoRequest.cs" />
    <Compile Include="ElasticClient-SearchExists.cs" />
    <Compile Include="ElasticClient-Scripts.cs" />
    <Compile Include="ElasticClient-SearchShards.cs" />
    <Compile Include="ElasticClient-RecoveryStatus.cs" />
    <Compile Include="ElasticClient-SearchTemplate.cs" />
    <Compile Include="ElasticClient-TemplateExists.cs" />
    <Compile Include="ElasticClient-AliasExists.cs" />
    <Compile Include="ElasticClient-ClusterSettings.cs" />
    <Compile Include="ElasticClient-DeleteIndex.cs" />
    <Compile Include="ElasticClient-MappingGetField.cs" />
    <Compile Include="ElasticClient-MultiPercolate.cs" />
    <Compile Include="ElasticClient-Ping.cs" />
    <Compile Include="ElasticClient-TypeExists.cs" />
    <Compile Include="ElasticClient-Explain.cs" />
    <Compile Include="ElasticClient-Upgrade.cs" />
    <Compile Include="Enums\FieldDataLoading.cs" />
    <Compile Include="Enums\FieldDataNonStringFormat.cs" />
    <Compile Include="Enums\FieldDataStringFormat.cs" />
    <Compile Include="Enums\GeoShapeRelation.cs" />
    <Compile Include="Enums\HighlighterType.cs" />
    <Compile Include="Enums\NormsLoading.cs" />
    <Compile Include="Enums\RoutingAllocationEnableOption.cs" />
    <Compile Include="Enums\ScriptLang.cs" />
    <Compile Include="ExposedInternals\NestSerializer.cs" />
    <Compile Include="Enums\GeoDistance.cs" />
    <Compile Include="Obsolete\Obsolete.cs" />
    <Compile Include="Resolvers\Converters\Aggregations\FiltersAggregatorConverter.cs" />
    <Compile Include="Resolvers\Converters\Aggregations\FilterAggregatorConverter.cs" />
    <Compile Include="Resolvers\Converters\ClusterRerouteCommandCollectionConverter.cs" />
    <Compile Include="Resolvers\Converters\CatFielddataRecordConverter.cs" />
    <Compile Include="Resolvers\Converters\CompositeJsonConverter.cs" />
    <Compile Include="Domain\DSL\ICustomJsonReader.cs" />
    <Compile Include="DSL\Filter\INotFilter.cs" />
    <Compile Include="DSL\Filter\QueryFilterDescriptor.cs" />
    <Compile Include="DSL\Filter\AndFilterDescriptor.cs" />
    <Compile Include="DSL\Filter\TermsFilterDescriptor.cs" />
    <Compile Include="DSL\GetSnapshotDescriptor.cs" />
    <Compile Include="DSL\Query\IQueryContainer.cs" />
    <Compile Include="DSL\Query\Behaviour\IFieldNameQuery.cs" />
    <Compile Include="DSL\Query\Functions\BoostFactorFunction.cs" />
    <Compile Include="DSL\Query\Functions\ExpFunction.cs" />
    <Compile Include="DSL\Query\Functions\FunctionBoostMode.cs" />
    <Compile Include="DSL\Query\Functions\FunctionScoreDecayFieldDescriptor.cs" />
    <Compile Include="DSL\Query\Functions\FunctionScoreDecayFunction.cs" />
    <Compile Include="DSL\Query\Functions\FunctionScoreFunctionsDescriptor.cs" />
    <Compile Include="DSL\Query\Functions\FunctionScoreMode.cs" />
    <Compile Include="DSL\Query\Functions\IFunctionScoreFunction.cs" />
    <Compile Include="DSL\Query\Functions\RandomScoreFunction.cs" />
    <Compile Include="DSL\Query\Functions\GaussFunction.cs" />
    <Compile Include="DSL\Query\Functions\LinearFunction.cs" />
    <Compile Include="DSL\Query\Functions\ScriptScoreFunction.cs" />
    <Compile Include="DSL\Query\SubDescriptors\ISpanSubQuery.cs" />
    <Compile Include="Domain\TermVector\MultiTermVectorDocument.cs" />
    <Compile Include="DSL\TermVector\MultiTermVectorDocumentDescriptor.cs" />
    <Compile Include="DSL\MultiTermVectorsDescriptor.cs" />
    <Compile Include="DSL\Paths\DocumentOptionalPathDescriptor.cs" />
    <Compile Include="DSL\RestoreDescriptor.cs" />
    <Compile Include="DSL\SnapshotDescriptor.cs" />
    <Compile Include="DSL\DeleteRepositoryDescriptor.cs" />
    <Compile Include="DSL\Paths\RepositorySnapshotPathDescriptor.cs" />
    <Compile Include="DSL\Repository\HdfsRepositoryDescriptor.cs" />
    <Compile Include="DSL\Repository\AzureRepositoryDescriptor.cs" />
    <Compile Include="DSL\Repository\S3RepositoryDescriptor.cs" />
    <Compile Include="DSL\Repository\FileSystemRepositoryDescriptor.cs" />
    <Compile Include="Domain\Repository\IRepository.cs" />
    <Compile Include="DSL\Repository\ReadOnlyUrlRepositoryDescriptor.cs" />
    <Compile Include="Domain\RequestParametersExtensions.Generated.cs" />
    <Compile Include="Domain\Responses\GetAliasesResponse.cs" />
    <Compile Include="Domain\Responses\GetMappingResponse.cs" />
    <Compile Include="Domain\Responses\IMultiSearchResponse.cs" />
    <Compile Include="Domain\Bulk\BulkUpdateBody.cs" />
    <Compile Include="Domain\Alias\IndexAliases.cs" />
    <Compile Include="Domain\Responses\IShardsOperationResponse.cs" />
    <Compile Include="Domain\Responses\TermVectorResponse.cs" />
    <Compile Include="Domain\TermVector\FieldStatistics.cs" />
    <Compile Include="Domain\TermVector\TermVector.cs" />
    <Compile Include="Domain\TermVector\TermVectorTerm.cs" />
    <Compile Include="Domain\TermVector\Token.cs" />
    <Compile Include="Domain\Responses\EmptyResponse.cs" />
    <Compile Include="Domain\Responses\SuggestResponse.cs" />
    <Compile Include="DSL\Aggregations\AggregationDescriptor.cs" />
    <Compile Include="DSL\Aggregations\BucketAggregationBaseDescriptor.cs" />
    <Compile Include="DSL\Aggregations\DateHistogramAggregationDescriptor.cs" />
    <Compile Include="DSL\Aggregations\FilterAggregationDescriptor.cs" />
    <Compile Include="DSL\Aggregations\GeoHashAggregationDescriptor.cs" />
    <Compile Include="DSL\Aggregations\GlobalAggregationDescriptor.cs" />
    <Compile Include="DSL\Aggregations\PercentilesAggregationDescriptor.cs" />
    <Compile Include="DSL\Aggregations\Ip4RangeAggregationDescriptor.cs" />
    <Compile Include="DSL\Aggregations\ExtendedStatsAggregationDescriptor.cs" />
    <Compile Include="DSL\Aggregations\IAggregationDescriptor.cs" />
    <Compile Include="DSL\Aggregations\MetricAggregationBaseDescriptor.cs" />
    <Compile Include="DSL\Aggregations\NestedAggregationDescriptor.cs" />
    <Compile Include="DSL\Aggregations\DateRangeAggregationDescriptor.cs" />
    <Compile Include="DSL\Aggregations\GeoDistanceAggregationDescriptor.cs" />
    <Compile Include="DSL\Aggregations\RangeAggregationDescriptor.cs" />
    <Compile Include="DSL\Aggregations\StatsAggregationDescriptor.cs" />
    <Compile Include="DSL\Aggregations\AverageAggregationDescriptor.cs" />
    <Compile Include="DSL\Aggregations\CardinalityAggregationDescriptor.cs" />
    <Compile Include="DSL\Aggregations\SumAggregationDescriptor.cs" />
    <Compile Include="DSL\Aggregations\MaxAggregationDescriptor.cs" />
    <Compile Include="DSL\Aggregations\MinAggregationDescriptor.cs" />
    <Compile Include="DSL\Aggregations\HistogramAggregationDescriptor.cs" />
    <Compile Include="DSL\Aggregations\MissingAggregationDescriptor.cs" />
    <Compile Include="DSL\Aggregations\SignificantTermsAggregationDescriptor.cs" />
    <Compile Include="DSL\Aggregations\TermsAggregationDescriptor.cs" />
    <Compile Include="DSL\Aggregations\ValueCountAggregationDescriptor.cs" />
    <Compile Include="DSL\ClearScrollDescriptor.cs" />
    <Compile Include="DSL\CreateRepositoryDescriptor.cs" />
    <Compile Include="DSL\IndexDescriptor.cs" />
    <Compile Include="DSL\Paths\RepositoryPathDescriptor.cs" />
    <Compile Include="DSL\PercolateCountDescriptor.cs" />
    <Compile Include="DSL\Query\CommonTermsQueryDescriptor.cs" />
    <Compile Include="DSL\SuggestDescriptor.cs" />
    <Compile Include="DSL\CloseIndexDescriptor.cs" />
    <Compile Include="DSL\ClusterStateDescriptor.cs" />
    <Compile Include="DSL\ClearCacheDescriptor.cs" />
    <Compile Include="DSL\Facets\Ip4Range.cs" />
    <Compile Include="DSL\Facets\DateExpressionRange.cs" />
    <Compile Include="DSL\Common\BasePathDescriptor.cs" />
    <Compile Include="DSL\Query\GeoShapeCircleQueryDescriptor.cs" />
    <Compile Include="DSL\Query\SimpleQueryStringQueryDescriptor.cs" />
    <Compile Include="DSL\SourceDescriptor.cs" />
    <Compile Include="DSL\NodesStatsDescriptor.cs" />
    <Compile Include="DSL\NodesInfoDescriptor.cs" />
    <Compile Include="DSL\ClusterHealthDescriptor.cs" />
    <Compile Include="DSL\AnalyzeDescriptor.cs" />
    <Compile Include="DSL\AliasDescriptor.cs" />
    <Compile Include="DSL\IndicesStatusDescriptor.cs" />
    <Compile Include="DSL\GetAliasesDescriptor.cs" />
    <Compile Include="DSL\DeleteDescriptor.cs" />
    <Compile Include="DSL\DocumentExistsDescriptor.cs" />
    <Compile Include="DSL\CountDescriptor.cs" />
    <Compile Include="DSL\IndexExistsDescriptor.cs" />
    <Compile Include="DSL\IndicesStatsDescriptor.cs" />
    <Compile Include="DSL\InfoDescriptor.cs" />
    <Compile Include="DSL\GetIndexSettingsDescriptor.cs" />
    <Compile Include="DSL\DeleteIndexDescriptor.cs" />
    <Compile Include="DSL\FlushDescriptor.cs" />
    <Compile Include="DSL\DeleteMappingDescriptor.cs" />
    <Compile Include="DSL\GetMappingDescriptor.cs" />
    <Compile Include="DSL\Paths\IndicesOptionalPathDescriptor.cs" />
    <Compile Include="DSL\Paths\IndicesOptionalExplicitAllPathDescriptor.cs" />
    <Compile Include="DSL\Paths\FixedIndexTypePathDescriptor.cs" />
    <Compile Include="DSL\Paths\NodeIdOptionalDescriptor.cs" />
    <Compile Include="DSL\Paths\IndexTypePathDescriptor.cs" />
    <Compile Include="DSL\Paths\IndicesTypePathDescriptor.cs" />
    <Compile Include="DSL\Search\SearchSourceDescriptor.cs" />
    <Compile Include="DSL\TermVectorDescriptor.cs" />
    <Compile Include="DSL\UnregisterPercolatorDescriptor.cs" />
    <Compile Include="DSL\DeleteTemplateDescriptor.cs" />
    <Compile Include="DSL\GetTemplateDescriptor.cs" />
    <Compile Include="DSL\DeleteWarmerDescriptor.cs" />
    <Compile Include="Domain\DSL\IPathInfo.cs" />
    <Compile Include="DSL\Paths\IndexNamePathDescriptor.cs" />
    <Compile Include="DSL\Paths\NamePathDescriptor.cs" />
    <Compile Include="DSL\Paths\IndicesOptionalTypesOptionalFieldPathDecriptor.cs" />
    <Compile Include="DSL\SegmentsDescriptor.cs" />
    <Compile Include="DSL\RefreshDescriptor.cs" />
    <Compile Include="DSL\OptimizeDescriptor.cs" />
    <Compile Include="DSL\OpenIndexDescriptor.cs" />
    <Compile Include="Domain\FluentDictionary.cs" />
    <Compile Include="DSL\Paths\IndexPathDescriptor.cs" />
    <Compile Include="DSL\ScrollDescriptor.cs" />
    <Compile Include="DSL\UpdateSettingsDescriptor.cs" />
    <Compile Include="DSL\Paths\IndexOptionalPathDescriptor.cs" />
    <Compile Include="ElasticClient-Exists.cs" />
    <Compile Include="ElasticClient-MultiTermVectors.cs" />
    <Compile Include="ElasticClient-Snapshot.cs" />
    <Compile Include="ElasticClient-Restore.cs" />
    <Compile Include="ElasticClient-Repository.cs" />
    <Compile Include="ElasticClient-Suggest.cs" />
    <Compile Include="ElasticClient-RootNodeInfo.cs" />
    <Compile Include="ElasticClient-TermVector.cs" />
    <Compile Include="ElasticClient-UpdateSettings.cs" />
    <Compile Include="DSL\MultiGet\IMultiGetOperation.cs" />
    <Compile Include="DSL\DeleteByQueryDescriptor.cs" />
    <Compile Include="DSL\Paths\DocumentPathDescriptor.cs" />
    <Compile Include="DSL\MultiGet\MultiGetOperationDescriptor.cs" />
    <Compile Include="DSL\_Descriptors.generated.cs" />
    <Compile Include="Enums\TermsAggregationExecutionHint.cs" />
    <Compile Include="Enums\GeoHashPrecision.cs" />
    <Compile Include="Exception\DispatchException.cs" />
    <Compile Include="ExposedInternals\JsonConverterPiggyBackState.cs" />
    <Compile Include="Extensions\StringExtensions.cs" />
    <Compile Include="Extensions\SuffixExtensions.cs" />
    <Compile Include="Extensions\TypeExtensions.cs" />
    <Compile Include="RawDispatch.generated.cs" />
    <Compile Include="RawDispatch.cs" />
    <Compile Include="Domain\Geometry\IndexedGeoShape.cs" />
    <Compile Include="Domain\Mapping\Descriptors\CompletionMappingDescriptor.cs" />
    <Compile Include="Domain\Mapping\Types\CompletionMapping.cs" />
    <Compile Include="Domain\Responses\RootVersionInfoResponse.cs" />
    <Compile Include="Domain\Responses\StatusResponse.cs" />
    <Compile Include="Domain\Stats\IndexSizeStats.cs" />
    <Compile Include="Domain\Stats\IndexDocStats.cs" />
    <Compile Include="Domain\Status\IndexStatus.cs" />
    <Compile Include="Domain\Stats\TranslogStats.cs" />
    <Compile Include="DSL\Filter\ConditionlessFilterDescriptor.cs" />
    <Compile Include="DSL\Filter\TermFilterDescriptor.cs" />
    <Compile Include="DSL\Filter\TermsLookupFilterDescriptor.cs" />
    <Compile Include="DSL\Filter\GeoIndexedShapeFilterDescriptor.cs" />
    <Compile Include="DSL\Filter\GeoShapeEnvelopeFilterDescriptor.cs" />
    <Compile Include="DSL\Query\ConditionlessQueryDescriptor.cs" />
    <Compile Include="DSL\Suggest\FuzzySuggestDescriptor.cs" />
    <Compile Include="DSL\Filter\RegexpFilterDescriptor.cs" />
    <Compile Include="DSL\Query\RegexpQueryDescriptor.cs" />
    <Compile Include="ElasticClient-Status.cs" />
    <Compile Include="Enums\DynamicMappingOption.cs" />
    <Compile Include="DSL\Suggest\CompletionSuggestDescriptor.cs" />
    <Compile Include="DSL\Query\FunctionScoreQueryDescriptor.cs" />
    <Compile Include="ExposedInternals\ElasticInferrer.cs" />
    <Compile Include="ExposedInternals\INestSerializer.cs" />
    <Compile Include="Domain\Responses\IReindexResponse.cs" />
    <Compile Include="Domain\Suggest\Suggest.cs" />
    <Compile Include="Domain\Suggest\SuggestOption.cs" />
    <Compile Include="DSL\Reindex\ReindexDescriptor.cs" />
    <Compile Include="DSL\Suggest\BaseSuggestDescriptor.cs" />
    <Compile Include="DSL\Suggest\DirectGeneratorDescriptor.cs" />
    <Compile Include="DSL\Suggest\PhraseSuggestDescriptor.cs" />
    <Compile Include="DSL\Suggest\SuggestBucket.cs" />
    <Compile Include="DSL\Suggest\TermSuggestDescriptor.cs" />
    <Compile Include="Exception\ReindexException.cs" />
    <Compile Include="Domain\Responses\ReindexObservable.cs" />
    <Compile Include="Domain\Responses\ReindexObserver.cs" />
    <Compile Include="Domain\Responses\ReindexResponse.cs" />
    <Compile Include="ElasticClient-Reindex.cs" />
    <Compile Include="Domain\Hit\HighlightCollection.cs" />
    <Compile Include="Domain\RawJson.cs" />
    <Compile Include="Domain\Responses\ClusterStateResponse.cs" />
    <Compile Include="Domain\Responses\BulkUpdateResponseItem.cs" />
    <Compile Include="Domain\State\ClusterState.cs" />
    <Compile Include="DSL\Bulk\BulkUpdateDescriptor.cs" />
    <Compile Include="DSL\Filter\HasParentFilterDescriptor.cs" />
    <Compile Include="Domain\DSL\ChildScoreType.cs" />
    <Compile Include="DSL\Query\HasParentQueryDescriptor.cs" />
    <Compile Include="Domain\DSL\ParentScoreType.cs" />
    <Compile Include="DSL\RegisterPercolatorDescriptor.cs" />
    <Compile Include="DSL\PercolateDescriptor.cs" />
    <Compile Include="DSL\Query\SubDescriptors\ExternalFieldDeclaration.cs" />
    <Compile Include="DSL\Query\SubDescriptors\IExternalFieldDeclaration.cs" />
    <Compile Include="DSL\Query\MultiMatchQueryDescriptor.cs" />
    <Compile Include="ElasticClient-ClusterState.cs" />
    <Compile Include="Extensions\UriExtensions.cs" />
    <Compile Include="Resolvers\Converters\AnalysisSettingsConverter.cs" />
    <Compile Include="Resolvers\Converters\AnalyzerCollectionConverter.cs" />
    <Compile Include="Resolvers\Converters\CharFilterCollectionConverter.cs" />
    <Compile Include="Resolvers\Converters\ConcreteTypeConverter.cs" />
    <Compile Include="Domain\Mapping\Attributes\IElasticPropertyAttribute.cs" />
    <Compile Include="Domain\Mapping\Attributes\IElasticPropertyVisitor.cs" />
    <Compile Include="Domain\Mapping\Types\WarmerMapping.cs" />
    <Compile Include="Domain\Responses\WarmerResponse.cs">
      <SubType>Code</SubType>
    </Compile>
    <Compile Include="DSL\Rescore\RescoreDescriptor.cs" />
    <Compile Include="DSL\Warmers\CreateWarmerDescriptor.cs" />
    <Compile Include="DSL\PutWarmerDescriptor.cs" />
    <Compile Include="DSL\GetWarmerDescriptor.cs" />
    <Compile Include="DSL\Query\MatchPhrasePrefixQueryDescriptor.cs" />
    <Compile Include="DSL\Query\MatchPhraseQueryDescriptor.cs" />
    <Compile Include="DSL\Query\MatchQueryDescriptor.cs" />
    <Compile Include="DSL\Query\CustomFiltersScoreQueryDescriptor.cs" />
    <Compile Include="DSL\Query\FilterScoreQueryDescriptor.cs" />
    <Compile Include="ElasticClient-Warmers.cs" />
    <Compile Include="Domain\Responses\BulkCreateResponseItem.cs" />
    <Compile Include="Domain\Responses\BulkDeleteResponseItem.cs" />
    <Compile Include="Domain\Responses\BulkIndexResponseItem.cs" />
    <Compile Include="Domain\Responses\BulkOperationResponseItem.cs" />
    <Compile Include="Domain\Responses\MultiSearchResponse.cs" />
    <Compile Include="Domain\Responses\IBulkResponse.cs" />
    <Compile Include="Domain\Similarity\SimilaritySettings.cs" />
    <Compile Include="ElasticClient-MultiSearch.cs" />
    <Compile Include="Domain\Mapping\Types\TemplateMapping.cs" />
    <Compile Include="Domain\Responses\TemplateResponse.cs" />
    <Compile Include="DSL\MultiSearchDescriptor.cs" />
    <Compile Include="DSL\PutTemplateDescriptor.cs" />
    <Compile Include="ElasticClient-Template.cs" />
    <Compile Include="Domain\Bulk\BulkOperationDescriptorBase.cs" />
    <Compile Include="DSL\Bulk\BulkCreateDescriptor.cs" />
    <Compile Include="DSL\BulkDescriptor.cs" />
    <Compile Include="DSL\Bulk\BulkIndexDescriptor.cs" />
    <Compile Include="DSL\Bulk\BulkDeleteDescriptor.cs" />
    <Compile Include="ElasticClient-DeleteByQuery.cs" />
    <Compile Include="Domain\Analysis\Analyzers\Language.cs" />
    <Compile Include="Domain\Analysis\Analyzers\LanguageAnalyzer.cs" />
    <Compile Include="Domain\Analysis\Analyzers\KeywordAnalyzer.cs" />
    <Compile Include="Domain\Analysis\Analyzers\PatternAnalyzer.cs" />
    <Compile Include="Domain\Analysis\Analyzers\StopAnalyzer.cs" />
    <Compile Include="Domain\Analysis\Analyzers\WhitespaceAnalyzer.cs" />
    <Compile Include="Domain\Analysis\Analyzers\SimpleAnalyzer.cs" />
    <Compile Include="Domain\Analysis\CharFilter\CharFilterBase.cs" />
    <Compile Include="Domain\Analysis\CharFilter\HtmlStripCharFilter.cs" />
    <Compile Include="Domain\Analysis\CharFilter\MappingCharFilter.cs" />
    <Compile Include="Domain\Analysis\IAnalysisSetting.cs" />
    <Compile Include="Domain\Analysis\TokenFilter\AsciiFoldingTokenFilter.cs" />
    <Compile Include="Domain\Analysis\TokenFilter\CompoundWordTokenFilter.cs" />
    <Compile Include="Domain\Analysis\TokenFilter\TrimTokenFilter.cs" />
    <Compile Include="Domain\Analysis\TokenFilter\UniqueTokenFilter.cs" />
    <Compile Include="Domain\Analysis\TokenFilter\TruncateTokenFilter.cs" />
    <Compile Include="Domain\Analysis\TokenFilter\ElisionTokenFilter.cs" />
    <Compile Include="Domain\Analysis\TokenFilter\ReverseTokenFilter.cs" />
    <Compile Include="Domain\Analysis\TokenFilter\DictionaryDecompounderTokenFilter.cs" />
    <Compile Include="Domain\Analysis\TokenFilter\HyphenationDecompounderTokenFilter.cs" />
    <Compile Include="Domain\Analysis\TokenFilter\PhoneticTokenFilter.cs" />
    <Compile Include="Domain\Analysis\TokenFilter\SnowballTokenFilter.cs" />
    <Compile Include="Domain\Analysis\TokenFilter\KStemTokenFilter.cs" />
    <Compile Include="Domain\Analysis\TokenFilter\KeywordMarkerTokenFilter.cs" />
    <Compile Include="Domain\Analysis\TokenFilter\StemmerTokenFilter.cs" />
    <Compile Include="Domain\Analysis\TokenFilter\PorterStemTokenFilter.cs" />
    <Compile Include="Domain\Analysis\TokenFilter\LowercaseTokenFilter.cs" />
    <Compile Include="Domain\Analysis\TokenFilter\LengthTokenFilter.cs" />
    <Compile Include="Domain\Analysis\TokenFilter\StandardTokenFilter.cs" />
    <Compile Include="Domain\Analysis\Tokenizer\PathHierarchyTokenizer.cs" />
    <Compile Include="Domain\Analysis\Tokenizer\UaxEmailUrlTokenizer.cs" />
    <Compile Include="Domain\Analysis\Tokenizer\PatternTokenizer.cs" />
    <Compile Include="Domain\Analysis\Tokenizer\WhitespaceTokenizer.cs" />
    <Compile Include="Domain\Analysis\Tokenizer\StandardTokenizer.cs" />
    <Compile Include="Domain\Analysis\Tokenizer\NGramTokenizer.cs" />
    <Compile Include="Domain\Analysis\Tokenizer\LowercaseTokenizer.cs" />
    <Compile Include="Domain\Analysis\Tokenizer\LetterTokenizer.cs" />
    <Compile Include="Domain\Analysis\Tokenizer\EdgeNGramTokenizer.cs" />
    <Compile Include="Domain\Analysis\Tokenizer\KeywordTokenizer.cs" />
    <Compile Include="Domain\Analysis\Tokenizer\TokenizerBase.cs" />
    <Compile Include="Domain\Analysis\TokenFilter\EdgeNgramTokenFilter.cs" />
    <Compile Include="DSL\Mapping\AnalysisDescriptor.cs" />
    <Compile Include="DSL\CreateIndexDescriptor.cs" />
    <Compile Include="Domain\Analysis\Analyzers\AnalyzerBase.cs" />
    <Compile Include="ElasticClient-CreateIndex.cs" />
    <Compile Include="Domain\Responses\HealthResponse.cs" />
    <Compile Include="Domain\Responses\NodeInfoResponse.cs" />
    <Compile Include="Domain\Responses\NodeStatsResponse.cs" />
    <Compile Include="Domain\Stats\IndexHealthStats.cs" />
    <Compile Include="Domain\Stats\NodeInfo.cs" />
    <Compile Include="Domain\Stats\NodeStats.cs" />
    <Compile Include="Domain\Stats\ShardHealthStats.cs" />
    <Compile Include="DSL\MoreLikeThisDescriptor.cs" />
    <Compile Include="ElasticClient-ClusterHealth.cs" />
    <Compile Include="ElasticClient-MoreLikeThis.cs" />
    <Compile Include="Domain\Mapping\Descriptors\AttachmentMappingDescriptor.cs" />
    <Compile Include="Domain\Mapping\Descriptors\BooleanMappingDescriptor.cs" />
    <Compile Include="Domain\Mapping\Descriptors\BinaryMappingDescriptor.cs" />
    <Compile Include="Domain\Mapping\Descriptors\GenericMappingDescriptor.cs" />
    <Compile Include="Domain\Mapping\Descriptors\DynamicTemplatesDescriptor.cs" />
    <Compile Include="Domain\Mapping\Descriptors\SingleMappingDescriptor.cs" />
    <Compile Include="Domain\Mapping\Descriptors\GeoShapeMappingDescriptor.cs" />
    <Compile Include="Domain\Mapping\Descriptors\GeoPointMappingDescriptor.cs" />
    <Compile Include="Domain\Mapping\Descriptors\IPMappingDescriptor.cs" />
    <Compile Include="Domain\Mapping\Descriptors\MultiFieldMappingDescriptor.cs" />
    <Compile Include="Domain\Mapping\Descriptors\NestedObjectMappingDescriptor.cs" />
    <Compile Include="Domain\Mapping\Descriptors\ObjectMappingDescriptor.cs" />
    <Compile Include="Domain\Mapping\Descriptors\CorePropertiesDescriptor.cs" />
    <Compile Include="Domain\Mapping\Descriptors\NumberMappingDescriptor.cs" />
    <Compile Include="Domain\Mapping\Descriptors\DateMappingDescriptor.cs" />
    <Compile Include="Domain\Mapping\Descriptors\PropertiesDescriptor.cs" />
    <Compile Include="Domain\Mapping\Descriptors\StringMappingDescriptor.cs" />
    <Compile Include="Domain\Mapping\SpecialFields\DynamicTemplate.cs" />
    <Compile Include="Domain\Mapping\Types\BinaryMapping.cs" />
    <Compile Include="Domain\Mapping\Types\BooleanMapping.cs" />
    <Compile Include="Domain\Mapping\Types\AttachmentMapping.cs" />
    <Compile Include="Domain\Mapping\Types\GeoShapeMapping.cs" />
    <Compile Include="Domain\Mapping\Types\GeoPointMapping.cs" />
    <Compile Include="Domain\Mapping\Types\IPMapping.cs" />
    <Compile Include="Domain\Mapping\Types\MultiFieldMapping.cs" />
    <Compile Include="Domain\Mapping\Types\IElasticCoreType.cs" />
    <Compile Include="Domain\Mapping\Types\DateMapping.cs" />
    <Compile Include="Domain\Mapping\Types\NumberMapping.cs" />
    <Compile Include="Domain\Mapping\Types\StringMapping.cs" />
    <Compile Include="Domain\Mapping\Types\NestedObjectMapping.cs" />
    <Compile Include="Domain\Mapping\Types\ObjectMapping.cs" />
    <Compile Include="ElasticClient-MappingGet.cs" />
    <Compile Include="ElasticClient-MappingDelete.cs" />
    <Compile Include="Domain\Hit\MultiGetHit.cs" />
    <Compile Include="Domain\Mapping\SpecialFields\AnalyzerFieldMapping.cs" />
    <Compile Include="Domain\Mapping\SpecialFields\AllFieldMapping.cs" />
    <Compile Include="Domain\Mapping\SpecialFields\BoostFieldMapping.cs" />
    <Compile Include="Domain\Mapping\SpecialFields\TtlFieldMapping.cs" />
    <Compile Include="Domain\Mapping\SpecialFields\TimestampFieldMapping.cs" />
    <Compile Include="Domain\Mapping\SpecialFields\SizeFieldMapping.cs" />
    <Compile Include="Domain\Mapping\SpecialFields\IndexFieldMapping.cs" />
    <Compile Include="Domain\Mapping\SpecialFields\RoutingFieldMapping.cs" />
    <Compile Include="Domain\Mapping\SpecialFields\TypeFieldMapping.cs" />
    <Compile Include="Domain\Mapping\SpecialFields\SourceFieldMapping.cs" />
    <Compile Include="DSL\PutMappingDescriptor.cs" />
    <Compile Include="Domain\Responses\MultiGetResponse.cs" />
    <Compile Include="DSL\MultiGetDescriptor.cs" />
    <Compile Include="ElasticClient-Get.cs" />
    <Compile Include="Domain\Paths\FieldSelection.cs" />
    <Compile Include="Domain\Responses\BulkResponse.cs" />
    <Compile Include="Domain\Responses\GetResponse.cs" />
    <Compile Include="Domain\Responses\DeleteResponse.cs" />
    <Compile Include="Domain\Responses\IndexResponse.cs" />
    <Compile Include="DSL\GetDescriptor.cs" />
    <Compile Include="ElasticClient-MultiGet.cs" />
    <Compile Include="Domain\Analysis\TokenFilter\NgramTokenFilter.cs" />
    <Compile Include="Domain\Analysis\TokenFilter\SynonymTokenFilter.cs" />
    <Compile Include="ElasticClient-Nodes.cs" />
    <Compile Include="ElasticClient-Scroll.cs" />
    <Compile Include="Domain\Hit\ValidationExplanation.cs" />
    <Compile Include="Domain\Responses\ValidateResponse.cs" />
    <Compile Include="DSL\ValidateQueryDescriptor.cs" />
    <Compile Include="ElasticClient-Validate.cs" />
    <Compile Include="Domain\DSL\Filter.cs" />
    <Compile Include="Domain\DSL\Query.cs" />
    <Compile Include="ElasticClient-Bulk.cs" />
    <Compile Include="Domain\Responses\UpdateResponse.cs" />
    <Compile Include="DSL\Filter\FilterContainer.cs" />
    <Compile Include="DSL\Filter\IFilterContainer.cs" />
    <Compile Include="DSL\Query\TermsQueryDescriptor.cs" />
    <Compile Include="DSL\UpdateDescriptor.cs" />
    <Compile Include="ElasticClient-Update.cs" />
    <Compile Include="Domain\Facets\QueryFacet.cs" />
    <Compile Include="DSL\Search\HighlightDescriptor.cs" />
    <Compile Include="DSL\Search\HighlightFieldDescriptor.cs" />
    <Compile Include="DSL\Paths\QueryPathDescriptor.cs" />
    <Compile Include="DSL\Facets\BaseFacetDescriptor.cs" />
    <Compile Include="DSL\Filter\FilterDescriptor.cs" />
    <Compile Include="DSL\Filter\NestedFilterDescriptor.cs" />
    <Compile Include="DSL\Filter\RangeFilterDescriptor.cs" />
    <Compile Include="DSL\Filter\HasChildFilterDescriptor.cs" />
    <Compile Include="DSL\Filter\GeoPolygonFilterDescriptor.cs" />
    <Compile Include="DSL\Filter\GeoDistanceRangeFilterDescriptor.cs" />
    <Compile Include="DSL\Filter\GeoDistanceFilterDescriptor.cs" />
    <Compile Include="DSL\Query\BoostingQueryDescriptor.cs" />
    <Compile Include="DSL\Query\BoolQueryDescriptor.cs" />
    <Compile Include="DSL\Query\ConstantScoreQueryDescriptor.cs" />
    <Compile Include="DSL\Query\IndicesQueryDescriptor.cs" />
    <Compile Include="DSL\Query\NestedQueryDescriptor.cs" />
    <Compile Include="DSL\Query\TopChildrenQueryDescriptor.cs" />
    <Compile Include="DSL\Query\SpanNotQueryDescriptor.cs" />
    <Compile Include="DSL\Query\SpanOrQueryDescriptor.cs" />
    <Compile Include="DSL\Query\SpanNearQueryDescriptor.cs" />
    <Compile Include="DSL\Query\SpanFirstQueryDescriptor.cs" />
    <Compile Include="DSL\Query\SpanQueryDescriptor.cs" />
    <Compile Include="DSL\Query\SpanTermQueryDescriptor.cs" />
    <Compile Include="DSL\Query\MoreLikeThisQueryDescriptor.cs" />
    <Compile Include="DSL\Query\FuzzyLikeThisQueryDescriptor.cs" />
    <Compile Include="DSL\Query\FuzzyDateQueryDescriptor.cs" />
    <Compile Include="DSL\Query\FuzzyNumericQueryDescriptor.cs" />
    <Compile Include="DSL\Query\FuzzyQueryDescriptor.cs" />
    <Compile Include="DSL\Query\HasChildQueryDescriptor.cs" />
    <Compile Include="DSL\Query\RangeQueryDescriptor.cs" />
    <Compile Include="DSL\Query\CustomBoostFactorQueryDescriptor.cs" />
    <Compile Include="DSL\Query\CustomScoreQueryDescriptor.cs" />
    <Compile Include="DSL\Query\DisMaxQueryDescriptor.cs" />
    <Compile Include="DSL\Query\FilteredQueryDescriptor.cs" />
    <Compile Include="DSL\Query\IdsQueryDescriptor.cs" />
    <Compile Include="DSL\Search\SortFieldDescriptor.cs" />
    <Compile Include="DSL\Search\SortGeoDistanceDescriptor.cs" />
    <Compile Include="DSL\Search\SortScriptDescriptor.cs" />
    <Compile Include="Enums\RewriteMultiTerm.cs" />
    <Compile Include="Enums\GeoTree.cs" />
    <Compile Include="Enums\NumericIndexOption.cs" />
    <Compile Include="Enums\IndexOptions.cs" />
    <Compile Include="Enums\ScoreMode.cs" />
    <Compile Include="Enums\TextQueryType.cs" />
    <Compile Include="Enums\NestedScore.cs" />
    <Compile Include="Enums\TopChildrenScore.cs" />
    <Compile Include="Enums\Operator.cs" />
    <Compile Include="Enums\GeoOptimizeBBox.cs" />
    <Compile Include="Enums\GeoUnit.cs" />
    <Compile Include="DSL\Facets\GeoDistanceFacetDescriptor.cs" />
    <Compile Include="DSL\Facets\TermsStatsFacetDescriptor.cs" />
    <Compile Include="DSL\Facets\TermsStatsOrder.cs" />
    <Compile Include="DSL\Facets\StatisticalFacetDescriptor.cs" />
    <Compile Include="DSL\Facets\DateRounding.cs" />
    <Compile Include="DSL\Facets\DateHistogramFacetDescriptor.cs" />
    <Compile Include="DSL\Facets\DateInterval.cs" />
    <Compile Include="DSL\Facets\HistogramFacetDescriptor.cs" />
    <Compile Include="DSL\Facets\Range.cs" />
    <Compile Include="DSL\Facets\RangeFacetDescriptor.cs" />
    <Compile Include="DSL\Facets\FacetContainer.cs" />
    <Compile Include="DSL\Facets\TermsOrder.cs" />
    <Compile Include="DSL\Filter\BoolFilterDescriptor.cs" />
    <Compile Include="Enums\GeoExecution.cs" />
    <Compile Include="DSL\Filter\GeoBoundingBoxFilterDescriptor.cs" />
    <Compile Include="DSL\Filter\FilterBase.cs" />
    <Compile Include="DSL\Filter\ScriptFilterDescriptor.cs" />
    <Compile Include="DSL\Filter\MissingFilterDescriptor.cs" />
    <Compile Include="DSL\Filter\MatchAllFilterDescriptor.cs" />
    <Compile Include="Enums\TermsExecution.cs" />
    <Compile Include="DSL\Filter\TypeFilterDescriptor.cs" />
    <Compile Include="DSL\Filter\LimitFilterDescriptor.cs" />
    <Compile Include="DSL\Filter\IdsFilterDescriptor.cs" />
    <Compile Include="DSL\Filter\ExistsFilterDescriptor.cs" />
    <Compile Include="Resolvers\Converters\CatThreadPoolRecordConverter.cs" />
    <Compile Include="Resolvers\Converters\GeoHashCellFilterConverter.cs" />
    <Compile Include="Resolvers\Converters\GeoShapeConverterBase.cs" />
    <Compile Include="Resolvers\Converters\GetRepositoryResponseConverter.cs" />
    <Compile Include="Resolvers\Converters\MappingTransformConverter.cs" />
    <Compile Include="Resolvers\Converters\Queries\GeoShapeQueryJsonReader.cs" />
    <Compile Include="Resolvers\Converters\SimilarityCollectionConverter.cs" />
    <Compile Include="Resolvers\Converters\FuzzinessConverter.cs" />
    <Compile Include="Resolvers\Converters\Filters\RangeFilterJsonReader.cs" />
    <Compile Include="Resolvers\Converters\Filters\RegexpFilterJsonReader.cs" />
    <Compile Include="Resolvers\Converters\Filters\PrefixFilterConverter.cs" />
    <Compile Include="Resolvers\Converters\Filters\TermFilterConverter.cs" />
    <Compile Include="Resolvers\Converters\Filters\TermsFilterConverter.cs" />
    <Compile Include="Resolvers\Converters\Filters\GeoShapeFilterJsonReader.cs" />
    <Compile Include="Resolvers\Converters\Filters\GeoPolygonFilterJsonReader.cs" />
    <Compile Include="Resolvers\Converters\Filters\GeoDistanceRangeFilterConverter.cs" />
    <Compile Include="Resolvers\Converters\Filters\GeoDistanceFilterConverter.cs" />
    <Compile Include="Resolvers\Converters\Filters\GeoBoundingFilterConverter.cs" />
    <Compile Include="Domain\DSL\LatLon.cs" />
    <Compile Include="Resolvers\Converters\Queries\SpanTermQueryConverter.cs" />
    <Compile Include="Resolvers\Converters\Queries\MatchQueryJsonConverter.cs" />
    <Compile Include="Resolvers\Converters\Queries\FuzzyQueryJsonConverter.cs" />
    <Compile Include="Resolvers\Converters\Queries\TermsQueryJsonConverter.cs" />
    <Compile Include="Resolvers\Converters\ReadAsTypeConverter.cs" />
    <Compile Include="DSL\Facets\TermFacetDescriptor.cs" />
    <Compile Include="Domain\Facets\FilterFacet.cs" />
    <Compile Include="Domain\Mapping\ParentTypeMapping.cs" />
    <Compile Include="Domain\Responses\PercolateResponse.cs" />
    <Compile Include="Domain\Responses\UnregisterPercolateResponse.cs" />
    <Compile Include="Domain\Responses\RegisterPercolateResponse.cs" />
    <Compile Include="DSL\Query\QueryDescriptor.cs" />
    <Compile Include="DSL\SearchDescriptor.cs" />
    <Compile Include="ElasticClient-Percolate.cs" />
    <Compile Include="Domain\Hit\IndexSegment.cs" />
    <Compile Include="ElasticClient-Segments.cs" />
    <Compile Include="Domain\Hit\ShardSegmentRouting.cs" />
    <Compile Include="Domain\Hit\Segment.cs" />
    <Compile Include="Domain\Hit\ShardsSegment.cs" />
    <Compile Include="Domain\Responses\BaseResponse.cs" />
    <Compile Include="Domain\Responses\SegmentsResponse.cs" />
    <Compile Include="Domain\Responses\IndexExistsResponse.cs" />
    <Compile Include="ElasticClient-IndexExists.cs" />
    <Compile Include="Domain\Responses\GlobalStatsResponse.cs" />
    <Compile Include="Domain\Stats\TypeStats.cs" />
    <Compile Include="Domain\Stats\RefreshStats.cs" />
    <Compile Include="Domain\Stats\FlushStats.cs" />
    <Compile Include="Domain\Stats\MergesStats.cs" />
    <Compile Include="Domain\Stats\SearchStats.cs" />
    <Compile Include="Domain\Stats\GetStats.cs" />
    <Compile Include="Domain\Stats\IndexingStats.cs" />
    <Compile Include="Domain\Stats\StoreStats.cs" />
    <Compile Include="Domain\Stats\DocStats.cs" />
    <Compile Include="Domain\Stats\StatsContainer.cs" />
    <Compile Include="Domain\Stats\Stats.cs" />
    <Compile Include="ElasticClient-IndicesStats.cs" />
    <Compile Include="Domain\Responses\AcknowledgedResponse.cs" />
    <Compile Include="Domain\Responses\IndexSettingsResponse.cs" />
    <Compile Include="ElasticClient-IndexSettings.cs" />
    <Compile Include="ElasticClient-ClearCache.cs" />
    <Compile Include="Domain\Hit\AnalyzeToken.cs" />
    <Compile Include="Domain\Hit\MultiHit.cs" />
    <Compile Include="Domain\Mapping\Attributes\ElasticPropertyAttribute.cs" />
    <Compile Include="Domain\Mapping\Types\IElasticType.cs" />
    <Compile Include="Domain\Mapping\Attributes\ElasticTypeAttribute.cs" />
    <Compile Include="Domain\Mapping\Types\RootObjectMapping.cs" />
    <Compile Include="Domain\Mapping\Types\GenericMapping.cs" />
    <Compile Include="Domain\Mapping\SpecialFields\IdFieldMapping.cs" />
    <Compile Include="Domain\Responses\AnalyzeResponse.cs" />
    <Compile Include="Domain\Responses\CountResponse.cs" />
    <Compile Include="Domain\Responses\ElasticsearchVersionInfo.cs" />
    <Compile Include="Domain\Responses\IndicesOperationResponse.cs" />
    <Compile Include="Domain\Responses\IndicesResponse.cs" />
    <Compile Include="Domain\Responses\SearchResponse.cs" />
    <Compile Include="Domain\Analysis\Analyzers\AnalysisSettings.cs" />
    <Compile Include="Domain\Analysis\Analyzers\CustomAnalyzer.cs" />
    <Compile Include="Domain\Settings\IndexSettings.cs" />
    <Compile Include="Domain\Analysis\Analyzers\SnowballAnalyzer.cs" />
    <Compile Include="ElasticClient-Analyze.cs" />
    <Compile Include="ElasticClient-Aliases.cs" />
    <Compile Include="ElasticClient-Optimize.cs" />
    <Compile Include="ElasticClient-Flush.cs" />
    <Compile Include="ElasticClient-OpenClose.cs" />
    <Compile Include="ElasticClient-Refresh.cs" />
    <Compile Include="Domain\Facets\GeoDistanceFacet.cs" />
    <Compile Include="Domain\Facets\DateHistogramFacet.cs">
      <SubType>Code</SubType>
    </Compile>
    <Compile Include="Domain\Facets\DateRangeFacet.cs">
      <SubType>Code</SubType>
    </Compile>
    <Compile Include="Domain\Facets\Facet.cs" />
    <Compile Include="Domain\Facets\FacetItem.cs" />
    <Compile Include="Domain\Facets\HistogramFacet.cs" />
    <Compile Include="Domain\Facets\RangeFacet.cs">
      <SubType>Code</SubType>
    </Compile>
    <Compile Include="Domain\Facets\StatisticalFacet.cs">
      <SubType>Code</SubType>
    </Compile>
    <Compile Include="Domain\Facets\TermFacet.cs" />
    <Compile Include="Domain\Facets\TermStatsFacet.cs">
      <SubType>Code</SubType>
    </Compile>
    <Compile Include="Domain\Hit\Highlight.cs" />
    <Compile Include="Domain\Hit\Explanation.cs" />
    <Compile Include="Domain\Hit\ExplanationDetail.cs" />
    <Compile Include="Domain\Hit\Hit.cs" />
    <Compile Include="Domain\Hit\HitsMetaData.cs" />
    <Compile Include="IElasticClient.cs" />
    <Compile Include="Properties\ClsCompiancy.cs" />
    <Compile Include="Resolvers\Converters\BulkOperationResponseItemConverter.cs" />
    <Compile Include="Resolvers\Converters\Aggregations\AggregationConverter.cs" />
    <Compile Include="Resolvers\Converters\FieldNameFilterConverter.cs" />
    <Compile Include="Resolvers\Converters\FieldNameQueryConverter.cs" />
    <Compile Include="Resolvers\Converters\IndexSettingsResponseConverter.cs" />
    <Compile Include="Resolvers\Converters\SimilaritySettingsConverter.cs" />
    <Compile Include="Resolvers\Converters\SortCollectionConverter.cs" />
    <Compile Include="Resolvers\Converters\SuggestResponseConverter.cs" />
    <Compile Include="Resolvers\Converters\PropertyPathMarkerConverter.cs" />
    <Compile Include="Resolvers\Converters\DynamicMappingOptionConverter.cs" />
    <Compile Include="Resolvers\Converters\DictionaryKeysAreNotPropertyNamesJsonConverter.cs" />
    <Compile Include="Resolvers\Converters\IndexNameMarkerConverter.cs" />
    <Compile Include="Resolvers\Converters\TokenFilterCollectionConverter.cs" />
    <Compile Include="Resolvers\Converters\TokenizerCollectionConverter.cs" />
    <Compile Include="Resolvers\Converters\TypeNameMarkerConverter.cs" />
    <Compile Include="Resolvers\Converters\UriJsonConverter.cs" />
    <Compile Include="Resolvers\Converters\WarmerMappingConverter.cs" />
    <Compile Include="Resolvers\Converters\ShardsSegmentConverter.cs" />
    <Compile Include="Resolvers\Converters\MultiGetHitConverter.cs" />
    <Compile Include="Resolvers\Converters\DynamicTemplatesConverter.cs" />
    <Compile Include="Resolvers\Converters\ElasticCoreTypeConverter.cs" />
    <Compile Include="Resolvers\Converters\ElasticTypeConverter.cs" />
    <Compile Include="Resolvers\Converters\MultiSearchConverter.cs" />
    <Compile Include="Resolvers\Converters\IndexSettingsConverter.cs" />
    <Compile Include="Domain\Hit\ShardsMetaData.cs" />
    <Compile Include="ElasticClient-Count.cs" />
    <Compile Include="Domain\Analysis\TokenFilter\ShingleTokenFilter.cs" />
    <Compile Include="Domain\Analysis\TokenFilter\TokenFilterBase.cs" />
    <Compile Include="ElasticClient-Delete.cs" />
    <Compile Include="ElasticClient-MappingType.cs" />
    <Compile Include="ElasticClient-Source.cs" />
    <Compile Include="ElasticClient-Index.cs" />
    <Compile Include="ElasticClient.cs" />
    <Compile Include="Extensions\Extensions.cs" />
    <Compile Include="DSL\Query\IQuery.cs" />
    <Compile Include="DSL\Query\MatchAllQuery.cs" />
    <Compile Include="DSL\Query\PrefixQueryDescriptor.cs" />
    <Compile Include="Enums\TermVectorOption.cs" />
    <Compile Include="Enums\FieldIndexOption.cs" />
    <Compile Include="Enums\NumericType.cs" />
    <Compile Include="Resolvers\Converters\FacetConverter.cs" />
    <Compile Include="Resolvers\Converters\CustomJsonConverter.cs" />
    <Compile Include="Resolvers\Converters\UnixDateTimeConverter.cs" />
    <Compile Include="Resolvers\Converters\YesNoBoolConverter.cs" />
    <Compile Include="Domain\Paths\ElasticsearchPathInfo.cs" />
    <Compile Include="ElasticClient-ClusterStats.cs" />
    <Compile Include="ElasticClient-ClusterPendingTasks.cs" />
    <Compile Include="Resolvers\ExpressionVisitor.cs" />
    <Compile Include="Domain\Marker\IndexNameMarker.cs" />
    <Compile Include="Domain\Paths\PathInfoHttpMethod.cs" />
    <Compile Include="Resolvers\IndexNameMarkerExtensions.cs" />
    <Compile Include="Resolvers\IndexNameResolver.cs" />
    <Compile Include="Resolvers\IdResolver.cs" />
    <Compile Include="Resolvers\Inflector.cs" />
    <Compile Include="DSL\Query\QueryStringDescriptor.cs" />
    <Compile Include="DSL\Query\TermQueryDescriptor.cs" />
    <Compile Include="DSL\Query\WildcardQueryDescriptor.cs" />
    <Compile Include="ElasticClient-Search.cs" />
    <Compile Include="Resolvers\ElasticContractResolver.cs" />
    <Compile Include="Exception\DslException.cs" />
    <Compile Include="Enums\FieldType.cs" />
    <Compile Include="Properties\AssemblyInfo.cs" />
    <Compile Include="Resolvers\PropertyNameResolver.cs" />
    <Compile Include="Resolvers\SettingsContractResolver.cs" />
    <Compile Include="Domain\Marker\TypeNameMarker.cs" />
    <Compile Include="Resolvers\TypeNameMarkerExtensions.cs" />
    <Compile Include="Resolvers\TypeNameResolver.cs" />
    <Compile Include="Resolvers\Writers\TypeMappingWriter.cs" />
    <Compile Include="Domain\Analysis\TokenFilter\PatternReplaceTokenFilter.cs" />
    <Compile Include="Domain\Analysis\Analyzers\StandardAnalyzer.cs" />
    <Compile Include="Domain\Analysis\TokenFilter\StopTokenFilter.cs" />
    <Compile Include="Domain\Analysis\TokenFilter\WordDelimiterTokenFilter.cs" />
    <Compile Include="Resolvers\Writers\WritePropertiesFromAttributeVisitor.cs" />
  </ItemGroup>
  <ItemGroup>
    <BootstrapperPackage Include="Microsoft.Net.Client.3.5">
      <Visible>False</Visible>
      <ProductName>.NET Framework 3.5 SP1 Client Profile</ProductName>
      <Install>false</Install>
    </BootstrapperPackage>
    <BootstrapperPackage Include="Microsoft.Net.Framework.3.5.SP1">
      <Visible>False</Visible>
      <ProductName>.NET Framework 3.5 SP1</ProductName>
      <Install>true</Install>
    </BootstrapperPackage>
    <BootstrapperPackage Include="Microsoft.Windows.Installer.3.1">
      <Visible>False</Visible>
      <ProductName>Windows Installer 3.1</ProductName>
      <Install>true</Install>
    </BootstrapperPackage>
  </ItemGroup>
  <ItemGroup>
    <ProjectReference Include="..\Elasticsearch.Net\Elasticsearch.Net.csproj">
      <Project>{e97ccf40-0ba6-43fe-9f2d-58d454134088}</Project>
      <Name>Elasticsearch.Net</Name>
    </ProjectReference>
  </ItemGroup>
  <ItemGroup>
    <None Include="packages.config" />
  </ItemGroup>
  <ItemGroup />
  <Import Project="$(MSBuildBinPath)\Microsoft.CSharp.targets" />
  <Import Project="$(SolutionDir)\.nuget\NuGet.targets" Condition="Exists('$(SolutionDir)\.nuget\NuGet.targets')" />
  <PropertyGroup Condition=" '$(OS)' != 'Unix' ">
    <!--<PreBuildEvent>IF NOT EXIST "$(SolutionDir)..\build\keys\keypair.snk" (CD "$(SolutionDir).." &amp;&amp; "build.bat" CreateKeysIfAbsent &amp;&amp; CD %25~dp0)
</PreBuildEvent>-->
  </PropertyGroup>
  <!-- To modify your build process, add your task inside one of the targets below and uncomment it. 
       Other similar extension points exist, see Microsoft.Common.targets.
  <Target Name="BeforeBuild">
  </Target>
  <Target Name="AfterBuild">
  </Target>
  -->
</Project><|MERGE_RESOLUTION|>--- conflicted
+++ resolved
@@ -236,7 +236,6 @@
     <Compile Include="Domain\Stats\PercolateStats.cs" />
     <Compile Include="Domain\Stats\PluginStats.cs" />
     <Compile Include="Domain\Stats\SegmentsStats.cs" />
-<<<<<<< HEAD
     <Compile Include="DSL\ClusterRerouteDescriptor.cs" />
     <Compile Include="DSL\Cluster\AllocateClusterRerouteCommand.cs" />
     <Compile Include="DSL\Cluster\AllocateClusterRerouteCommandDescriptor.cs" />
@@ -245,9 +244,7 @@
     <Compile Include="DSL\Cluster\IClusterRerouteCommand.cs" />
     <Compile Include="DSL\Cluster\MoveClusterRerouteCommand.cs" />
     <Compile Include="DSL\Cluster\MoveClusterRerouteCommandDescriptor.cs" />
-=======
     <Compile Include="Domain\Status\UpgradeStatus.cs" />
->>>>>>> 779b0051
     <Compile Include="Domain\Suggest\SuggestField.cs" />
     <Compile Include="DSL\Aggregations\ChildrenAggregationDescriptor.cs" />
     <Compile Include="DSL\Aggregations\FiltersAggregationDescriptor.cs" />
