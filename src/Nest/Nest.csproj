--- conflicted
+++ resolved
@@ -157,12 +157,9 @@
     <Compile Include="DSL\Filter\GeoShapePolygonFilterDescriptor.cs" />
     <Compile Include="DSL\Filter\GeoShapePointFilterDescriptor.cs" />
     <Compile Include="DSL\GetAliasDescriptor.cs" />
-<<<<<<< HEAD
     <Compile Include="DSL\AliasExistsDescriptor.cs" />
     <Compile Include="DSL\Paths\IndexOptionalNamePathDescriptor.cs" />
-=======
     <Compile Include="DSL\TypeExistsDescriptor.cs" />
->>>>>>> bcbf2189
     <Compile Include="DSL\Query\Functions\FieldValueFactorDescriptor.cs" />
     <Compile Include="DSL\Query\GeoShapeMultiPointQueryDescriptor.cs" />
     <Compile Include="DSL\Query\GeoShapeMultiPolygonQueryDescriptor.cs" />
