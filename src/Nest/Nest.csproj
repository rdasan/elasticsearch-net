--- conflicted
+++ resolved
@@ -210,13 +210,10 @@
     <Compile Include="Domain\Stats\PercolateStats.cs" />
     <Compile Include="Domain\Stats\PluginStats.cs" />
     <Compile Include="Domain\Stats\SegmentsStats.cs" />
-<<<<<<< HEAD
     <Compile Include="DSL\Aggregations\PercentileRanksAggregationDescriptor.cs" />
+    <Compile Include="DSL\Aggregations\TopHitsAggregationDescriptor.cs" />
     <Compile Include="DSL\Aggregations\GeoBoundsAggregationDescriptor.cs" />
     <Compile Include="DSL\Aggregations\ReverseNestedAggregationDescriptor.cs" />
-=======
-    <Compile Include="DSL\Aggregations\TopHitsAggregationDescriptor.cs" />
->>>>>>> 9fb1620c
     <Compile Include="DSL\CatIndicesDescriptor.cs" />
     <Compile Include="DSL\CatShardsDescriptor.cs" />
     <Compile Include="DSL\CatThreadPoolDescriptor.cs" />
