﻿<?xml version="1.0" encoding="utf-8"?>
<Project ToolsVersion="4.0" DefaultTargets="Build" xmlns="http://schemas.microsoft.com/developer/msbuild/2003">
  <PropertyGroup>
    <Configuration Condition=" '$(Configuration)' == '' ">Debug</Configuration>
    <Platform Condition=" '$(Platform)' == '' ">AnyCPU</Platform>
    <ProductVersion>9.0.21022</ProductVersion>
    <SchemaVersion>2.0</SchemaVersion>
    <ProjectGuid>{072BA7DA-7B60-407D-8B6E-95E3186BE70C}</ProjectGuid>
    <OutputType>Library</OutputType>
    <AppDesignerFolder>Properties</AppDesignerFolder>
    <RootNamespace>Nest</RootNamespace>
    <AssemblyName>Nest</AssemblyName>
    <FileAlignment>512</FileAlignment>
    <FileUpgradeFlags>
    </FileUpgradeFlags>
    <OldToolsVersion>3.5</OldToolsVersion>
    <UpgradeBackupLocation />
    <PublishUrl>publish\</PublishUrl>
    <Install>true</Install>
    <InstallFrom>Disk</InstallFrom>
    <UpdateEnabled>false</UpdateEnabled>
    <UpdateMode>Foreground</UpdateMode>
    <UpdateInterval>7</UpdateInterval>
    <UpdateIntervalUnits>Days</UpdateIntervalUnits>
    <UpdatePeriodically>false</UpdatePeriodically>
    <UpdateRequired>false</UpdateRequired>
    <MapFileExtensions>true</MapFileExtensions>
    <ApplicationRevision>0</ApplicationRevision>
    <ApplicationVersion>1.0.0.%2a</ApplicationVersion>
    <IsWebBootstrapper>false</IsWebBootstrapper>
    <UseApplicationTrust>false</UseApplicationTrust>
    <BootstrapperEnabled>true</BootstrapperEnabled>
    <SolutionDir Condition="$(SolutionDir) == '' Or $(SolutionDir) == '*Undefined*'">..\</SolutionDir>
    <RestorePackages>true</RestorePackages>
  </PropertyGroup>
  <PropertyGroup Condition=" '$(Configuration)|$(Platform)' == 'Debug|AnyCPU' ">
    <DebugSymbols>True</DebugSymbols>
    <DebugType>full</DebugType>
    <Optimize>False</Optimize>
    <OutputPath>bin\Debug\</OutputPath>
    <DefineConstants>DEBUG;TRACE</DefineConstants>
    <ErrorReport>prompt</ErrorReport>
    <WarningLevel>4</WarningLevel>
    <CodeAnalysisRuleSet>BasicCorrectnessRules.ruleset</CodeAnalysisRuleSet>
    <PlatformTarget>AnyCPU</PlatformTarget>
    <DocumentationFile>bin\Debug\Nest.XML</DocumentationFile>
    <UseVSHostingProcess>true</UseVSHostingProcess>
  </PropertyGroup>
  <PropertyGroup Condition=" '$(Configuration)|$(Platform)' == 'Release|AnyCPU' ">
    <DebugType>pdbonly</DebugType>
    <Optimize>True</Optimize>
    <OutputPath>bin\Release\</OutputPath>
    <DefineConstants>TRACE</DefineConstants>
    <ErrorReport>prompt</ErrorReport>
    <WarningLevel>4</WarningLevel>
    <CodeAnalysisRuleSet>AllRules.ruleset</CodeAnalysisRuleSet>
    <DocumentationFile>bin\Release\Nest.XML</DocumentationFile>
  </PropertyGroup>
  <PropertyGroup Condition="'$(Configuration)|$(Platform)' == 'Debug - Generator|AnyCPU'">
    <DebugSymbols>true</DebugSymbols>
    <OutputPath>bin\Debug - Generator\</OutputPath>
    <DefineConstants>DEBUG;TRACE</DefineConstants>
    <DocumentationFile>bin\Debug\Nest.XML</DocumentationFile>
    <DebugType>full</DebugType>
    <PlatformTarget>AnyCPU</PlatformTarget>
    <ErrorReport>prompt</ErrorReport>
    <CodeAnalysisRuleSet>BasicCorrectnessRules.ruleset</CodeAnalysisRuleSet>
  </PropertyGroup>
  <PropertyGroup>
    <SignAssembly>true</SignAssembly>
  </PropertyGroup>
  <PropertyGroup>
    <AssemblyOriginatorKeyFile>..\..\build\keys\keypair.snk</AssemblyOriginatorKeyFile>
  </PropertyGroup>
  <ItemGroup>
    <Reference Include="Microsoft.CSharp" />
    <Reference Include="Newtonsoft.Json, Version=6.0.0.0, Culture=neutral, PublicKeyToken=30ad4fe6b2a6aeed, processorArchitecture=MSIL">
      <SpecificVersion>False</SpecificVersion>
      <HintPath>..\..\dep\Newtonsoft.Json.6.0.1\lib\net40\Newtonsoft.Json.dll</HintPath>
    </Reference>
    <Reference Include="System" />
    <Reference Include="System.Core">
      <RequiredTargetFramework>3.5</RequiredTargetFramework>
    </Reference>
    <Reference Include="System.Configuration" />
    <Reference Include="System.Runtime.Serialization" />
    <Reference Include="System.ServiceModel" />
  </ItemGroup>
  <ItemGroup>
    <Compile Include="ConvenienceExtensions\AliasExtensions.cs" />
    <Compile Include="ConvenienceExtensions\CountExtensions.cs" />
    <Compile Include="ConvenienceExtensions\DeleteExtensions.cs" />
    <Compile Include="ConvenienceExtensions\DeleteMappingExtensions.cs" />
    <Compile Include="ConvenienceExtensions\GetExtensions.cs" />
    <Compile Include="ConvenienceExtensions\GetManyExtensions.cs" />
    <Compile Include="ConvenienceExtensions\GetMappingExtensions.cs" />
    <Compile Include="ConvenienceExtensions\CreateIndexExtensions.cs" />
    <Compile Include="ConvenienceExtensions\OpenCloseIndexExtensions.cs" />
    <Compile Include="ConvenienceExtensions\ScrollExtensions.cs" />
    <Compile Include="ConvenienceExtensions\SerializerExtensions.cs" />
    <Compile Include="ConvenienceExtensions\SourceExtensions.cs" />
    <Compile Include="ConvenienceExtensions\SourceManyExtensions.cs" />
    <Compile Include="Domain\Aggregations\AggregationsHelper.cs" />
    <Compile Include="Domain\Aggregations\Bucket.cs" />
    <Compile Include="Domain\Aggregations\BucketAggregationBase.cs" />
    <Compile Include="Domain\Aggregations\DateHistogramItem.cs" />
    <Compile Include="Domain\Aggregations\ExtendedStatsMetric.cs" />
    <Compile Include="Domain\Aggregations\IAggration.cs" />
    <Compile Include="Domain\Aggregations\IBucketAggregation.cs" />
    <Compile Include="Domain\Aggregations\IBucketItem.cs" />
    <Compile Include="Domain\Aggregations\IBucketWithCountAggregation.cs" />
    <Compile Include="Domain\Aggregations\IMetricAggregation.cs" />
    <Compile Include="Domain\Aggregations\SignificantTermItem.cs" />
    <Compile Include="Domain\Aggregations\KeyItem.cs" />
    <Compile Include="Domain\Aggregations\SingleBucket.cs" />
    <Compile Include="Domain\Aggregations\RangeItem.cs" />
    <Compile Include="Domain\Aggregations\PercentilesMetric.cs" />
    <Compile Include="Domain\Aggregations\StatsMetric.cs" />
    <Compile Include="Domain\Aggregations\ValueMetric.cs" />
    <Compile Include="Domain\Alias\CreateAliasDescriptor.cs" />
    <Compile Include="Domain\Alias\AliasAddDescriptor.cs" />
    <Compile Include="Domain\Alias\AliasAddOperation.cs" />
    <Compile Include="Domain\Alias\AliasDefinition.cs" />
    <Compile Include="Domain\Alias\AliasRemoveDescriptor.cs" />
    <Compile Include="Domain\Alias\AliasRemoveOperation.cs" />
    <Compile Include="Domain\Alias\IAliasAction.cs" />
    <Compile Include="Domain\Bulk\MultiGetDoc.cs" />
    <Compile Include="Domain\Connection\ConnectionSettings.cs" />
    <Compile Include="Domain\Connection\IConnectionSettings.cs" />
    <Compile Include="Domain\Connection\IConnectionSettingsValues.cs" />
    <Compile Include="Domain\DSL\DescriptorForAttribute.cs" />
    <Compile Include="Domain\ICustomJson.cs" />
    <Compile Include="Domain\PropertyNameMarker.cs" />
    <Compile Include="Domain\PropertyPathMarker.cs" />
    <Compile Include="Domain\Repository\Snapshot.cs" />
    <Compile Include="Domain\Repository\SnapshotRestore.cs" />
    <Compile Include="Domain\Responses\GetSnapshotResponse.cs" />
    <Compile Include="Domain\Responses\MultiTermVectorResponse.cs" />
    <Compile Include="Domain\Responses\RestoreResponse.cs" />
    <Compile Include="Domain\Responses\SnapshotResponse.cs" />
    <Compile Include="DSL\DeleteSnapshotDescriptor.cs" />
    <Compile Include="DSL\GetSnapshotDescriptor.cs" />
    <Compile Include="DSL\MultiTermVectorsDescriptor.cs" />
    <Compile Include="DSL\RestoreDescriptor.cs" />
    <Compile Include="DSL\SnapshotDescriptor.cs" />
    <Compile Include="DSL\DeleteRepositoryDescriptor.cs" />
    <Compile Include="DSL\Paths\RepositorySnapshotPathDescriptor.cs" />
    <Compile Include="DSL\Repository\HdfsRepositoryDescriptor.cs" />
    <Compile Include="DSL\Repository\AzureRepositoryDescriptor.cs" />
    <Compile Include="DSL\Repository\S3RepositoryDescriptor.cs" />
    <Compile Include="DSL\Repository\FileSystemRepositoryDescriptor.cs" />
    <Compile Include="Domain\Repository\IRepository.cs" />
    <Compile Include="DSL\Repository\ReadOnlyUrlRepositoryDescriptor.cs" />
    <Compile Include="Domain\RequestParametersExtensions.Generated.cs" />
    <Compile Include="Domain\Responses\GetAliasesResponse.cs" />
    <Compile Include="Domain\Responses\GetMappingResponse.cs" />
    <Compile Include="Domain\Responses\IMultiSearchResponse.cs" />
    <Compile Include="Domain\Bulk\BulkUpdateBody.cs" />
    <Compile Include="Domain\Alias\IndexAliases.cs" />
    <Compile Include="Domain\Responses\IShardsOperationResponse.cs" />
    <Compile Include="Domain\Responses\TermVectorResponse.cs" />
    <Compile Include="Domain\TermVector\FieldStatistics.cs" />
    <Compile Include="Domain\TermVector\TermVector.cs" />
    <Compile Include="Domain\TermVector\TermVectorTerm.cs" />
    <Compile Include="Domain\TermVector\Token.cs" />
    <Compile Include="Domain\Responses\EmptyResponse.cs" />
    <Compile Include="Domain\Responses\SuggestResponse.cs" />
    <Compile Include="DSL\Aggregations\AggregationDescriptor.cs" />
    <Compile Include="DSL\Aggregations\BucketAggregationBaseDescriptor.cs" />
    <Compile Include="DSL\Aggregations\DateHistogramAggregationDescriptor.cs" />
    <Compile Include="DSL\Aggregations\FilterAggregationDescriptor.cs" />
    <Compile Include="DSL\Aggregations\GeoHashAggregationDescriptor.cs" />
    <Compile Include="DSL\Aggregations\GlobalAggregationDescriptor.cs" />
    <Compile Include="DSL\Aggregations\PercentilesAggregationDescriptor.cs" />
    <Compile Include="DSL\Aggregations\Ip4RangeAggregationDescriptor.cs" />
    <Compile Include="DSL\Aggregations\ExtendedStatsAggregationDescriptor.cs" />
    <Compile Include="DSL\Aggregations\IAggregationDescriptor.cs" />
    <Compile Include="DSL\Aggregations\MetricAggregationBaseDescriptor.cs" />
    <Compile Include="DSL\Aggregations\NestedAggregationDescriptor.cs" />
    <Compile Include="DSL\Aggregations\DateRangeAggregationDescriptor.cs" />
    <Compile Include="DSL\Aggregations\GeoDistanceAggregationDescriptor.cs" />
    <Compile Include="DSL\Aggregations\RangeAggregationDescriptor.cs" />
    <Compile Include="DSL\Aggregations\StatsAggregationDescriptor.cs" />
    <Compile Include="DSL\Aggregations\AverageAggregationDescriptor.cs" />
    <Compile Include="DSL\Aggregations\CardinalityAggregationDescriptor.cs" />
    <Compile Include="DSL\Aggregations\SumAggregationDescriptor.cs" />
    <Compile Include="DSL\Aggregations\MaxAggregationDescriptor.cs" />
    <Compile Include="DSL\Aggregations\MinAggregationDescriptor.cs" />
    <Compile Include="DSL\Aggregations\HistogramAggregationDescriptor.cs" />
    <Compile Include="DSL\Aggregations\MissingAggregationDescriptor.cs" />
    <Compile Include="DSL\Aggregations\SignificantTermsAggregationDescriptor.cs" />
    <Compile Include="DSL\Aggregations\TermsAggregationDescriptor.cs" />
    <Compile Include="DSL\Aggregations\ValueCountAggregationDescriptor.cs" />
    <Compile Include="DSL\ClearScrollDescriptor.cs" />
    <Compile Include="DSL\CreateRepositoryDescriptor.cs" />
    <Compile Include="DSL\DocumentExistsDescriptor.cs" />
    <Compile Include="DSL\Paths\RepositoryPathDescriptor.cs" />
    <Compile Include="DSL\PercolateCountDescriptor.cs" />
    <Compile Include="DSL\Query\CommonTermsQueryDescriptor.cs" />
    <Compile Include="DSL\SuggestDescriptor.cs" />
    <Compile Include="DSL\CloseIndexDescriptor.cs" />
    <Compile Include="DSL\ClusterStateDescriptor.cs" />
    <Compile Include="DSL\ClearCacheDescriptor.cs" />
    <Compile Include="DSL\Facets\Ip4Range.cs" />
    <Compile Include="DSL\Facets\DateExpressionRange.cs" />
    <Compile Include="DSL\Paths\BasePathDescriptor.cs" />
    <Compile Include="DSL\Query\GeoShapeQueryDescriptor.cs" />
    <Compile Include="DSL\Query\SimpleQueryStringQueryDescriptor.cs" />
    <Compile Include="DSL\SourceDescriptor.cs" />
    <Compile Include="DSL\NodesStatsDescriptor.cs" />
    <Compile Include="DSL\NodesInfoDescriptor.cs" />
    <Compile Include="DSL\ClusterHealthDescriptor.cs" />
    <Compile Include="DSL\AnalyzeDescriptor.cs" />
    <Compile Include="DSL\AliasDescriptor.cs" />
    <Compile Include="DSL\IndicesStatusDescriptor.cs" />
    <Compile Include="DSL\GetAliasesDescriptor.cs" />
    <Compile Include="DSL\DeleteDescriptor.cs" />
    <Compile Include="DSL\IndexDescriptor.cs" />
    <Compile Include="DSL\CountDescriptor.cs" />
    <Compile Include="DSL\IndexExistsDescriptor.cs" />
    <Compile Include="DSL\IndicesStatsDescriptor.cs" />
    <Compile Include="DSL\InfoDescriptor.cs" />
    <Compile Include="DSL\GetIndexSettingsDescriptor.cs" />
    <Compile Include="DSL\DeleteIndexDescriptor.cs" />
    <Compile Include="DSL\FlushDescriptor.cs" />
    <Compile Include="DSL\DeleteMappingDescriptor.cs" />
    <Compile Include="DSL\GetMappingDescriptor.cs" />
    <Compile Include="DSL\Paths\IndicesOptionalPathDescriptor.cs" />
    <Compile Include="DSL\Paths\IndicesOptionalExplicitAllPathDescriptor.cs" />
    <Compile Include="DSL\Paths\FixedIndexTypePathDescriptor.cs" />
    <Compile Include="DSL\Paths\NodeIdOptionalDescriptor.cs" />
    <Compile Include="DSL\Paths\IndexTypePathDescriptor.cs" />
    <Compile Include="DSL\Paths\IndicesTypePathDescriptor.cs" />
    <Compile Include="DSL\Paths\IndexTypePathTypedDescriptor.cs" />
    <Compile Include="DSL\SearchDescriptorBase.cs" />
    <Compile Include="DSL\Search\SourceDescriptor.cs" />
<<<<<<< HEAD
    <Compile Include="DSL\TermVectorDescriptor.cs" />
=======
    <Compile Include="DSL\Suggest\FuzzinessSuggestDescriptor.cs" />
    <Compile Include="DSL\Suggest\IFuzzySuggestDescriptor.cs" />
>>>>>>> 2b1c6949
    <Compile Include="DSL\UnregisterPercolatorDescriptor.cs" />
    <Compile Include="DSL\DeleteTemplateDescriptor.cs" />
    <Compile Include="DSL\GetTemplateDescriptor.cs" />
    <Compile Include="DSL\DeleteWarmerDescriptor.cs" />
    <Compile Include="DSL\IActAsSearchDescriptor.cs" />
    <Compile Include="Domain\DSL\IPathInfo.cs" />
    <Compile Include="DSL\Paths\IndexNamePathDescriptor.cs" />
    <Compile Include="DSL\Paths\NamePathDescriptor.cs" />
    <Compile Include="DSL\Paths\IndicesOptionalTypesNamePathDecriptor.cs" />
    <Compile Include="DSL\SegmentsDescriptor.cs" />
    <Compile Include="DSL\RefreshDescriptor.cs" />
    <Compile Include="DSL\OptimizeDescriptor.cs" />
    <Compile Include="DSL\GatewaySnapshotDescriptor.cs" />
    <Compile Include="DSL\IActAsQuery.cs" />
    <Compile Include="DSL\OpenIndexDescriptor.cs" />
    <Compile Include="DSL\FluentDictionary.cs" />
    <Compile Include="DSL\Paths\IndexPathDescriptor.cs" />
    <Compile Include="DSL\ScrollDescriptor.cs" />
    <Compile Include="DSL\UpdateSettingsDescriptor.cs" />
    <Compile Include="DSL\Paths\IndexOptionalPathDescriptor.cs" />
    <Compile Include="ElasticClient-Exists.cs" />
    <Compile Include="ElasticClient-MultiTermVectors.cs" />
    <Compile Include="ElasticClient-Snapshot.cs" />
    <Compile Include="ElasticClient-Restore.cs" />
    <Compile Include="ElasticClient-Repository.cs" />
    <Compile Include="ElasticClient-Suggest.cs" />
    <Compile Include="ElasticClient-RootNodeInfo.cs" />
    <Compile Include="ElasticClient-TermVector.cs" />
    <Compile Include="ElasticClient-UpdateSettings.cs" />
    <Compile Include="DSL\ISimpleGetDescriptor.cs" />
    <Compile Include="DSL\DeleteByQueryDescriptor.cs" />
    <Compile Include="DSL\Paths\DocumentPathDescriptor.cs" />
    <Compile Include="DSL\SimpleGetDescriptor.cs" />
    <Compile Include="DSL\_Descriptors.generated.cs" />
    <Compile Include="Enums\ExecutionHint.cs" />
    <Compile Include="Enums\GeoDistanceType.cs" />
    <Compile Include="Enums\GeoHashPrecision.cs" />
    <Compile Include="Exception\DispatchException.cs" />
    <Compile Include="ExposedInternals\JsonConverterPiggyBackState.cs" />
    <Compile Include="ExposedInternals\NestSerializer.cs" />
    <Compile Include="ExposedInternals\Stringifier.cs" />
    <Compile Include="Extensions\StringExtensions.cs" />
    <Compile Include="Extensions\SuffixExtensions.cs" />
    <Compile Include="Extensions\TypeExtensions.cs" />
    <Compile Include="RawDispatch.generated.cs" />
    <Compile Include="RawDispatch.cs" />
    <Compile Include="Domain\DSL\GeoIndexedShapeVector.cs" />
    <Compile Include="Domain\DSL\GeoShapeVector.cs" />
    <Compile Include="Domain\Mapping\Descriptors\CompletionMappingDescriptor.cs" />
    <Compile Include="Domain\Mapping\Types\CompletionMapping.cs" />
    <Compile Include="Domain\Parameters\StatusParams.cs" />
    <Compile Include="Domain\Responses\RootVersionInfoResponse.cs" />
    <Compile Include="Domain\Responses\StatusResponse.cs" />
    <Compile Include="Domain\Stats\IndexSizeStats.cs" />
    <Compile Include="Domain\Stats\IndexDocStats.cs" />
    <Compile Include="Domain\Status\IndexStatus.cs" />
    <Compile Include="Domain\Stats\TranslogStats.cs" />
    <Compile Include="DSL\Filter\ConditionlessFilterDescriptor.cs" />
    <Compile Include="DSL\Filter\Term.cs" />
    <Compile Include="DSL\Filter\TermsLookupFilterDescriptor.cs" />
    <Compile Include="DSL\Filter\GeoIndexedShapeFilterDescriptor.cs" />
    <Compile Include="DSL\Filter\GeoShapeFilterDescriptor.cs" />
    <Compile Include="DSL\Query\ConditionlessQueryDescriptor.cs" />
    <Compile Include="DSL\Suggest\FuzzySuggestDescriptor.cs" />
    <Compile Include="DSL\Filter\RegexpFilterDescriptor.cs" />
    <Compile Include="DSL\Query\RegexpQueryDescriptor.cs" />
    <Compile Include="ElasticClient-Status.cs" />
    <Compile Include="Enums\DynamicMappingOption.cs" />
    <Compile Include="DSL\Suggest\CompletionSuggestDescriptor.cs" />
    <Compile Include="DSL\Query\FunctionScoreQueryDescriptor.cs" />
    <Compile Include="ExposedInternals\ElasticInferrer.cs" />
    <Compile Include="ExposedInternals\INestSerializer.cs" />
    <Compile Include="Domain\Responses\IReindexResponse.cs" />
    <Compile Include="Domain\Suggest\Suggest.cs" />
    <Compile Include="Domain\Suggest\SuggestOption.cs" />
    <Compile Include="DSL\ReindexDescriptor.cs" />
    <Compile Include="DSL\Suggest\BaseSuggestDescriptor.cs" />
    <Compile Include="DSL\Suggest\DirectGeneratorDescriptor.cs" />
    <Compile Include="DSL\Suggest\ISuggestDescriptor.cs" />
    <Compile Include="DSL\Suggest\PhraseSuggestDescriptor.cs" />
    <Compile Include="DSL\Suggest\SuggestDescriptorBucket.cs" />
    <Compile Include="DSL\Suggest\TermSuggestDescriptor.cs" />
    <Compile Include="Enums\SuggestMode.cs" />
    <Compile Include="Exception\ReindexException.cs" />
    <Compile Include="Domain\Responses\ReindexObservable.cs" />
    <Compile Include="Domain\Responses\ReindexObserver.cs" />
    <Compile Include="Domain\Responses\ReindexResponse.cs" />
    <Compile Include="ElasticClient-Reindex.cs" />
    <Compile Include="Domain\Hit\HighlightCollection.cs" />
    <Compile Include="Domain\RawJson.cs" />
    <Compile Include="Domain\Responses\ClusterStateResponse.cs" />
    <Compile Include="Domain\Responses\BulkUpdateResponseItem.cs" />
    <Compile Include="Domain\State\ClusterState.cs" />
    <Compile Include="DSL\BulkUpdateDescriptor.cs" />
    <Compile Include="DSL\Filter\HasParentFilterDescriptor.cs" />
    <Compile Include="DSL\Query\ChildScoreType.cs" />
    <Compile Include="DSL\Query\HasParentQueryDescriptor.cs" />
    <Compile Include="DSL\Query\ParentScoreType.cs" />
    <Compile Include="DSL\RegisterPercolatorDescriptor.cs" />
    <Compile Include="DSL\PercolateDescriptor.cs" />
    <Compile Include="DSL\Query\ExternalFieldDeclarationDescriptor.cs" />
    <Compile Include="DSL\Query\IExternalFieldDeclarationDescriptor.cs" />
    <Compile Include="DSL\Query\MultiMatchQueryDescriptor.cs" />
    <Compile Include="ElasticClient-State.cs" />
    <Compile Include="Enums\ClusterStateInfo.cs" />
    <Compile Include="Extensions\UriExtensions.cs" />
    <Compile Include="Resolvers\Converters\AnalysisSettingsConverter.cs" />
    <Compile Include="Resolvers\Converters\AnalyzerCollectionConverter.cs" />
    <Compile Include="Resolvers\Converters\CharFilterCollectionConverter.cs" />
    <Compile Include="Resolvers\Converters\ConcreteTypeConverter.cs" />
    <Compile Include="Domain\Mapping\Attributes\IElasticPropertyAttribute.cs" />
    <Compile Include="Domain\Mapping\Attributes\IElasticPropertyVisitor.cs" />
    <Compile Include="Domain\Mapping\Types\WarmerMapping.cs" />
    <Compile Include="Domain\Responses\WarmerResponse.cs">
      <SubType>Code</SubType>
    </Compile>
    <Compile Include="Domain\Settings\CustomSimilaritySettings.cs" />
    <Compile Include="DSL\RescoreDescriptor.cs" />
    <Compile Include="DSL\CreateWarmerDescriptor.cs" />
    <Compile Include="DSL\PutWarmerDescriptor.cs" />
    <Compile Include="DSL\GetWarmerDescriptor.cs" />
    <Compile Include="DSL\Query\MatchPhrasePrefixQueryDescriptor.cs" />
    <Compile Include="DSL\Query\MatchPhraseQueryDescriptor.cs" />
    <Compile Include="DSL\Query\MatchQueryDescriptor.cs" />
    <Compile Include="DSL\Query\CustomFiltersScoreDescriptor.cs" />
    <Compile Include="DSL\Query\FilterScoreDescriptor.cs" />
    <Compile Include="ElasticClient-Warmers.cs" />
    <Compile Include="Domain\Responses\BulkCreateResponseItem.cs" />
    <Compile Include="Domain\Responses\BulkDeleteResponseItem.cs" />
    <Compile Include="Domain\Responses\BulkIndexResponseItem.cs" />
    <Compile Include="Domain\Responses\BulkOperationResponseItem.cs" />
    <Compile Include="Domain\Responses\MultiSearchResponse.cs" />
    <Compile Include="Domain\Responses\IBulkResponse.cs" />
    <Compile Include="Domain\Settings\SimilaritySettings.cs" />
    <Compile Include="ElasticClient-MultiSearch.cs" />
    <Compile Include="Domain\Mapping\Types\TemplateMapping.cs" />
    <Compile Include="Domain\Responses\TemplateResponse.cs" />
    <Compile Include="DSL\MultiSearchDescriptor.cs" />
    <Compile Include="DSL\PutTemplateDescriptor.cs" />
    <Compile Include="ElasticClient-Template.cs" />
    <Compile Include="Domain\Bulk\BaseBulkOperation.cs" />
    <Compile Include="DSL\BulkCreateDescriptor.cs" />
    <Compile Include="DSL\BulkDescriptor.cs" />
    <Compile Include="DSL\BulkIndexDescriptor.cs" />
    <Compile Include="DSL\BulkDeleteDescriptor.cs" />
    <Compile Include="DSL\Query\IMultiTermQuery.cs" />
    <Compile Include="ElasticClient-DeleteByQuery.cs" />
    <Compile Include="ElasticClient-DeleteMany.cs" />
    <Compile Include="Domain\Analysis\Analyzers\Language.cs" />
    <Compile Include="Domain\Analysis\Analyzers\LanguageAnalyzer.cs" />
    <Compile Include="Domain\Analysis\Analyzers\KeywordAnalyzer.cs" />
    <Compile Include="Domain\Analysis\Analyzers\PatternAnalyzer.cs" />
    <Compile Include="Domain\Analysis\Analyzers\StopAnalyzer.cs" />
    <Compile Include="Domain\Analysis\Analyzers\WhitespaceAnalyzer.cs" />
    <Compile Include="Domain\Analysis\Analyzers\SimpleAnalyzer.cs" />
    <Compile Include="Domain\Analysis\CharFilter\CharFilterBase.cs" />
    <Compile Include="Domain\Analysis\CharFilter\HtmlStripCharFilter.cs" />
    <Compile Include="Domain\Analysis\CharFilter\MappingCharFilter.cs" />
    <Compile Include="Domain\Analysis\IAnalysisSetting.cs" />
    <Compile Include="Domain\Analysis\TokenFilter\AsciiFoldingTokenFilter.cs" />
    <Compile Include="Domain\Analysis\TokenFilter\CompoundWordTokenFilter.cs" />
    <Compile Include="Domain\Analysis\TokenFilter\TrimTokenFilter.cs" />
    <Compile Include="Domain\Analysis\TokenFilter\UniqueTokenFilter.cs" />
    <Compile Include="Domain\Analysis\TokenFilter\TruncateTokenFilter.cs" />
    <Compile Include="Domain\Analysis\TokenFilter\ElisionTokenFilter.cs" />
    <Compile Include="Domain\Analysis\TokenFilter\ReverseTokenFilter.cs" />
    <Compile Include="Domain\Analysis\TokenFilter\DictionaryDecompounderTokenFilter.cs" />
    <Compile Include="Domain\Analysis\TokenFilter\HyphenationDecompounderTokenFilter.cs" />
    <Compile Include="Domain\Analysis\TokenFilter\PhoneticTokenFilter.cs" />
    <Compile Include="Domain\Analysis\TokenFilter\SnowballTokenFilter.cs" />
    <Compile Include="Domain\Analysis\TokenFilter\KStemTokenFilter.cs" />
    <Compile Include="Domain\Analysis\TokenFilter\KeywordMarkerTokenFilter.cs" />
    <Compile Include="Domain\Analysis\TokenFilter\StemmerTokenFilter.cs" />
    <Compile Include="Domain\Analysis\TokenFilter\PorterStemTokenFilter.cs" />
    <Compile Include="Domain\Analysis\TokenFilter\LowercaseTokenFilter.cs" />
    <Compile Include="Domain\Analysis\TokenFilter\LengthTokenFilter.cs" />
    <Compile Include="Domain\Analysis\TokenFilter\StandardTokenFilter.cs" />
    <Compile Include="Domain\Analysis\Tokenizer\PathHierarchyTokenizer.cs" />
    <Compile Include="Domain\Analysis\Tokenizer\UaxEmailUrlTokenizer.cs" />
    <Compile Include="Domain\Analysis\Tokenizer\PatternTokenizer.cs" />
    <Compile Include="Domain\Analysis\Tokenizer\WhitespaceTokenizer.cs" />
    <Compile Include="Domain\Analysis\Tokenizer\StandardTokenizer.cs" />
    <Compile Include="Domain\Analysis\Tokenizer\NGramTokenizer.cs" />
    <Compile Include="Domain\Analysis\Tokenizer\LowercaseTokenizer.cs" />
    <Compile Include="Domain\Analysis\Tokenizer\LetterTokenizer.cs" />
    <Compile Include="Domain\Analysis\Tokenizer\EdgeNGramTokenizer.cs" />
    <Compile Include="Domain\Analysis\Tokenizer\KeywordTokenizer.cs" />
    <Compile Include="Domain\Analysis\Tokenizer\TokenizerBase.cs" />
    <Compile Include="Domain\Analysis\TokenFilter\EdgeNgramTokenFilter.cs" />
    <Compile Include="DSL\AnalysisDescriptor.cs" />
    <Compile Include="DSL\CreateIndexDescriptor.cs" />
    <Compile Include="Domain\Analysis\Analyzers\AnalyzerBase.cs" />
    <Compile Include="ElasticClient-CreateIndex.cs" />
    <Compile Include="Domain\Parameters\HealthParams.cs" />
    <Compile Include="Domain\Responses\HealthResponse.cs" />
    <Compile Include="Domain\Responses\NodeInfoResponse.cs" />
    <Compile Include="Domain\Responses\NodeStatsResponse.cs" />
    <Compile Include="Domain\Stats\IndexHealthStats.cs" />
    <Compile Include="Domain\Stats\NodeInfo.cs" />
    <Compile Include="Domain\Stats\NodeStats.cs" />
    <Compile Include="Domain\Stats\ShardHealthStats.cs" />
    <Compile Include="DSL\MoreLikeThisDescriptor.cs" />
    <Compile Include="ElasticClient-ClusterHealth.cs" />
    <Compile Include="ElasticClient-MoreLikeThis.cs" />
    <Compile Include="Domain\Mapping\Descriptors\AttachmentMappingDescriptor.cs" />
    <Compile Include="Domain\Mapping\Descriptors\BooleanMappingDescriptor.cs" />
    <Compile Include="Domain\Mapping\Descriptors\BinaryMappingDescriptor.cs" />
    <Compile Include="Domain\Mapping\Descriptors\GenericMappingDescriptor.cs" />
    <Compile Include="Domain\Mapping\Descriptors\DynamicTemplatesDescriptor.cs" />
    <Compile Include="Domain\Mapping\Descriptors\SingleMappingDescriptor.cs" />
    <Compile Include="Domain\Mapping\Descriptors\GeoShapeMappingDescriptor.cs" />
    <Compile Include="Domain\Mapping\Descriptors\GeoPointMappingDescriptor.cs" />
    <Compile Include="Domain\Mapping\Descriptors\IPMappingDescriptor.cs" />
    <Compile Include="Domain\Mapping\Descriptors\MultiFieldMappingDescriptor.cs" />
    <Compile Include="Domain\Mapping\Descriptors\NestedObjectMappingDescriptor.cs" />
    <Compile Include="Domain\Mapping\Descriptors\ObjectMappingDescriptor.cs" />
    <Compile Include="Domain\Mapping\Descriptors\CorePropertiesDescriptor.cs" />
    <Compile Include="Domain\Mapping\Descriptors\NumberMappingDescriptor.cs" />
    <Compile Include="Domain\Mapping\Descriptors\DateMappingDescriptor.cs" />
    <Compile Include="Domain\Mapping\Descriptors\PropertiesDescriptor.cs" />
    <Compile Include="Domain\Mapping\Descriptors\StringMappingDescriptor.cs" />
    <Compile Include="Domain\Mapping\SpecialFields\DynamicTemplate.cs" />
    <Compile Include="Domain\Mapping\Types\BinaryMapping.cs" />
    <Compile Include="Domain\Mapping\Types\BooleanMapping.cs" />
    <Compile Include="Domain\Mapping\Types\AttachmentMapping.cs" />
    <Compile Include="Domain\Mapping\Types\GeoShapeMapping.cs" />
    <Compile Include="Domain\Mapping\Types\GeoPointMapping.cs" />
    <Compile Include="Domain\Mapping\Types\IPMapping.cs" />
    <Compile Include="Domain\Mapping\Types\MultiFieldMapping.cs" />
    <Compile Include="Domain\Mapping\Types\IElasticCoreType.cs" />
    <Compile Include="Domain\Mapping\Types\DateMapping.cs" />
    <Compile Include="Domain\Mapping\Types\NumberMapping.cs" />
    <Compile Include="Domain\Mapping\Types\StringMapping.cs" />
    <Compile Include="Domain\Mapping\Types\NestedObjectMapping.cs" />
    <Compile Include="Domain\Mapping\Types\ObjectMapping.cs" />
    <Compile Include="ElasticClient-MappingGet.cs" />
    <Compile Include="ElasticClient-MappingDelete.cs" />
    <Compile Include="Domain\Hit\MultiGetHit.cs" />
    <Compile Include="Domain\Mapping\SpecialFields\AnalyzerFieldMapping.cs" />
    <Compile Include="Domain\Mapping\SpecialFields\AllFieldMapping.cs" />
    <Compile Include="Domain\Mapping\SpecialFields\BoostFieldMapping.cs" />
    <Compile Include="Domain\Mapping\SpecialFields\TtlFieldMapping.cs" />
    <Compile Include="Domain\Mapping\SpecialFields\TimestampFieldMapping.cs" />
    <Compile Include="Domain\Mapping\SpecialFields\SizeFieldMapping.cs" />
    <Compile Include="Domain\Mapping\SpecialFields\IndexFieldMapping.cs" />
    <Compile Include="Domain\Mapping\SpecialFields\RoutingFieldMapping.cs" />
    <Compile Include="Domain\Mapping\SpecialFields\TypeFieldMapping.cs" />
    <Compile Include="Domain\Mapping\SpecialFields\SourceFieldMapping.cs" />
    <Compile Include="DSL\PutMappingDescriptor.cs" />
    <Compile Include="Domain\Responses\MultiGetResponse.cs" />
    <Compile Include="DSL\MultiGetDescriptor.cs" />
    <Compile Include="ElasticClient-Get.cs" />
    <Compile Include="Domain\FieldSelection.cs" />
    <Compile Include="Domain\Responses\BulkResponse.cs" />
    <Compile Include="Domain\Responses\GetResponse.cs" />
    <Compile Include="Domain\Responses\DeleteResponse.cs" />
    <Compile Include="Domain\Responses\IndexResponse.cs" />
    <Compile Include="DSL\GetDescriptor.cs" />
    <Compile Include="ElasticClient-MultiGet.cs" />
    <Compile Include="Domain\Analysis\TokenFilter\NgramTokenFiler.cs" />
    <Compile Include="Domain\Analysis\TokenFilter\SynonymTokenFilter.cs" />
    <Compile Include="ElasticClient-Nodes.cs" />
    <Compile Include="ElasticClient-Scroll.cs" />
    <Compile Include="Domain\Hit\ValidationExplanation.cs" />
    <Compile Include="Domain\Responses\ValidateResponse.cs" />
    <Compile Include="DSL\ValidateQueryDescriptor.cs" />
    <Compile Include="ElasticClient-Validate.cs" />
    <Compile Include="Domain\DSL\Filter.cs" />
    <Compile Include="Domain\DSL\Query.cs" />
    <Compile Include="ElasticClient-Bulk.cs" />
    <Compile Include="Domain\Responses\UpdateResponse.cs" />
    <Compile Include="Domain\DSL\BaseQuery.cs" />
    <Compile Include="Domain\DSL\BaseFilter.cs" />
    <Compile Include="DSL\IFilterDescriptor.cs" />
    <Compile Include="DSL\IQueryDescriptor.cs" />
    <Compile Include="DSL\Query\TermsQueryDescriptor.cs" />
    <Compile Include="DSL\UpdateDescriptor.cs" />
    <Compile Include="ElasticClient-Update.cs" />
    <Compile Include="Domain\Facets\QueryFacet.cs" />
    <Compile Include="DSL\HighlightDescriptor.cs" />
    <Compile Include="DSL\HighlightFieldDescriptor.cs" />
    <Compile Include="DSL\Paths\QueryPathDescriptor.cs" />
    <Compile Include="DSL\Facets\BaseFacetDescriptor.cs" />
    <Compile Include="DSL\FilterDescriptor.cs" />
    <Compile Include="DSL\Filter\NestedFilterDescriptor.cs" />
    <Compile Include="DSL\Filter\RangeFilterDescriptor.cs" />
    <Compile Include="DSL\Filter\HasChildFilterDescriptor.cs" />
    <Compile Include="DSL\Filter\GeoPolygonFilter.cs" />
    <Compile Include="DSL\Filter\GeoDistanceRangeFilterDescriptor.cs" />
    <Compile Include="DSL\Filter\GeoDistanceFilterDescriptor.cs" />
    <Compile Include="DSL\Query\BoostingQueryDescriptor.cs" />
    <Compile Include="DSL\Query\BoolQueryDescriptor.cs" />
    <Compile Include="DSL\Query\ConstantScoreQueryDescriptor.cs" />
    <Compile Include="DSL\Query\IndicesQueryDescriptor.cs" />
    <Compile Include="DSL\Query\NestedQueryDescriptor.cs" />
    <Compile Include="DSL\Query\TopChildrenQueryDescriptor.cs" />
    <Compile Include="DSL\Query\SpanNotQueryDescriptor.cs" />
    <Compile Include="DSL\Query\SpanOrQueryDescriptor.cs" />
    <Compile Include="DSL\Query\SpanNearQueryDescriptor.cs" />
    <Compile Include="DSL\Query\SpanFirstQueryDescriptor.cs" />
    <Compile Include="DSL\Query\SpanQueryDescriptor.cs" />
    <Compile Include="DSL\Query\ISpanQuery.cs" />
    <Compile Include="DSL\Query\SpanTerm.cs" />
    <Compile Include="DSL\Query\MoreLikeThisQueryDescriptor.cs" />
    <Compile Include="DSL\Query\FuzzyLikeThisDescriptor.cs" />
    <Compile Include="DSL\Query\FuzzyDateQueryDescriptor.cs" />
    <Compile Include="DSL\Query\FuzzyNumericQueryDescriptor.cs" />
    <Compile Include="DSL\Query\FuzzyQueryDescriptor.cs" />
    <Compile Include="DSL\Query\HasChildQueryDescriptor.cs" />
    <Compile Include="DSL\Query\RangeQueryDescriptor.cs" />
    <Compile Include="DSL\Query\CustomBoostFactorQueryDescriptor.cs" />
    <Compile Include="DSL\Query\CustomScoreQueryDescriptor.cs" />
    <Compile Include="DSL\Query\DismaxQueryDescriptor.cs" />
    <Compile Include="DSL\Query\FilteredQueryDescriptor.cs" />
    <Compile Include="DSL\Query\IdsQuery.cs" />
    <Compile Include="DSL\SortDescriptor.cs" />
    <Compile Include="DSL\SortGeoDistanceDescriptor.cs" />
    <Compile Include="DSL\SortScriptDescriptor.cs" />
    <Compile Include="Enums\ComparatorType.cs" />
    <Compile Include="Enums\RewriteMultiTerm.cs" />
    <Compile Include="Enums\HealthLevel.cs" />
    <Compile Include="Enums\HealthStatus.cs" />
    <Compile Include="Enums\NodesInfo.cs" />
    <Compile Include="Enums\NodeInfoStats.cs" />
    <Compile Include="Enums\NumberType.cs" />
    <Compile Include="Enums\GeoTree.cs" />
    <Compile Include="Enums\NumericIndexOption.cs" />
    <Compile Include="Enums\IndexOptions.cs" />
    <Compile Include="Enums\OpType.cs" />
    <Compile Include="Enums\ScoreMode.cs" />
    <Compile Include="Enums\SearchType.cs" />
    <Compile Include="Enums\Lang.cs" />
    <Compile Include="Enums\DateHistogramComparatorType.cs" />
    <Compile Include="Enums\DistanceUnit.cs" />
    <Compile Include="Enums\HistogramComparatorType.cs" />
    <Compile Include="Enums\Occur.cs" />
    <Compile Include="Enums\SortOrder.cs" />
    <Compile Include="Enums\TermsStatsComparatorType.cs" />
    <Compile Include="Enums\TextQueryType.cs" />
    <Compile Include="Enums\NestedScore.cs" />
    <Compile Include="Enums\TopChildrenScore.cs" />
    <Compile Include="Enums\Operator.cs" />
    <Compile Include="Enums\GeoOptimizeBBox.cs" />
    <Compile Include="Enums\GeoDistance.cs" />
    <Compile Include="Enums\GeoUnit.cs" />
    <Compile Include="DSL\Facets\GeoDistanceFacetDescriptor.cs" />
    <Compile Include="DSL\Facets\TermsStatsFacetDescriptor.cs" />
    <Compile Include="DSL\Facets\TermsStatsOrder.cs" />
    <Compile Include="DSL\Facets\StatisticalFacetDescriptor.cs" />
    <Compile Include="DSL\Facets\DateRounding.cs" />
    <Compile Include="DSL\Facets\DateHistogramFacetDescriptor.cs" />
    <Compile Include="DSL\Facets\DateInterval.cs" />
    <Compile Include="DSL\Facets\HistogramFacetDescriptor.cs" />
    <Compile Include="DSL\Facets\Range.cs" />
    <Compile Include="DSL\Facets\RangeFacetDescriptor.cs" />
    <Compile Include="DSL\Facets\FacetDescriptorBucket.cs" />
    <Compile Include="DSL\Facets\TermsOrder.cs" />
    <Compile Include="DSL\Facets\IFacetDescriptor.cs" />
    <Compile Include="DSL\Facets\EsRegexFlags.cs" />
    <Compile Include="DSL\Filter\BoolFilterDescriptor.cs" />
    <Compile Include="Enums\GeoExecution.cs" />
    <Compile Include="DSL\Filter\GeoBoundingBoxFilter.cs" />
    <Compile Include="DSL\Filter\FilterBase.cs" />
    <Compile Include="DSL\Filter\ScriptFilterDescriptor.cs" />
    <Compile Include="DSL\Filter\NumericRangeFilterDescriptor.cs" />
    <Compile Include="DSL\Filter\MissingFilter.cs" />
    <Compile Include="DSL\Filter\MatchAllFilter.cs" />
    <Compile Include="Enums\TermsExecution.cs" />
    <Compile Include="DSL\Filter\TypeFilter.cs" />
    <Compile Include="DSL\Filter\LimitFilter.cs" />
    <Compile Include="DSL\Filter\IdsFilter.cs" />
    <Compile Include="DSL\Filter\ExistsFilter.cs" />
    <Compile Include="DSL\RawOrFilterDescriptor.cs" />
    <Compile Include="DSL\RawOrQueryDescriptor.cs" />
    <Compile Include="DSL\Facets\TermFacetDescriptor.cs" />
    <Compile Include="Domain\Facets\FilterFacet.cs" />
    <Compile Include="Domain\Mapping\ParentTypeMapping.cs" />
    <Compile Include="Domain\Responses\PercolateResponse.cs" />
    <Compile Include="Domain\Responses\UnregisterPercolateResponse.cs" />
    <Compile Include="Domain\Responses\RegisterPercolateResponse.cs" />
    <Compile Include="DSL\QueryDescriptor.cs" />
    <Compile Include="DSL\SearchDescriptor.cs" />
    <Compile Include="ElasticClient-Percolate.cs" />
    <Compile Include="Domain\Hit\IndexSegment.cs" />
    <Compile Include="ElasticClient-Segments.cs" />
    <Compile Include="Domain\Hit\ShardSegmentRouting.cs" />
    <Compile Include="Domain\Hit\Segment.cs" />
    <Compile Include="Domain\Hit\ShardsSegment.cs" />
    <Compile Include="Domain\Responses\BaseResponse.cs" />
    <Compile Include="Domain\Responses\SegmentsResponse.cs" />
    <Compile Include="Domain\Responses\IndexExistsResponse.cs" />
    <Compile Include="ElasticClient-IndexExists.cs" />
    <Compile Include="Domain\Parameters\StatsParams.cs" />
    <Compile Include="Domain\Responses\GlobalStatsResponse.cs" />
    <Compile Include="Domain\Stats\TypeStats.cs" />
    <Compile Include="Domain\Stats\RefreshStats.cs" />
    <Compile Include="Domain\Stats\FlushStats.cs" />
    <Compile Include="Domain\Stats\MergesStats.cs" />
    <Compile Include="Domain\Stats\SearchStats.cs" />
    <Compile Include="Domain\Stats\GetStats.cs" />
    <Compile Include="Domain\Stats\IndexingStats.cs" />
    <Compile Include="Domain\Stats\StoreStats.cs" />
    <Compile Include="Domain\Stats\DocStats.cs" />
    <Compile Include="Domain\Stats\StatsContainer.cs" />
    <Compile Include="Domain\Stats\Stats.cs" />
    <Compile Include="ElasticClient-Stats.cs" />
    <Compile Include="Domain\Responses\AcknowledgedResponse.cs" />
    <Compile Include="Domain\Responses\IndexSettingsResponse.cs" />
    <Compile Include="ElasticClient-MappingIndex.cs" />
    <Compile Include="ElasticClient-ClearCache.cs" />
    <Compile Include="Domain\Hit\AnalyzeToken.cs" />
    <Compile Include="Domain\Hit\MultiHit.cs" />
    <Compile Include="Domain\Mapping\Attributes\ElasticPropertyAttribute.cs" />
    <Compile Include="Domain\Mapping\Types\IElasticType.cs" />
    <Compile Include="Domain\Mapping\Attributes\ElasticTypeAttribute.cs" />
    <Compile Include="Domain\Mapping\Types\RootObjectMapping.cs" />
    <Compile Include="Domain\Mapping\Types\GenericMapping.cs" />
    <Compile Include="Domain\Mapping\SpecialFields\IdFieldMapping.cs" />
    <Compile Include="Domain\Parameters\AliasParams.cs" />
    <Compile Include="Domain\Parameters\AnalyzeParams.cs" />
    <Compile Include="Domain\Parameters\BaseParameters.cs" />
    <Compile Include="Domain\Parameters\BulkParameters.cs" />
    <Compile Include="Domain\Parameters\DeleteByQueryParameters.cs" />
    <Compile Include="Domain\Parameters\DeleteParameters.cs" />
    <Compile Include="Domain\Parameters\IndexParameters.cs" />
    <Compile Include="Domain\Parameters\OptimizeParams.cs" />
    <Compile Include="Domain\Responses\AnalyzeResponse.cs" />
    <Compile Include="Domain\Responses\CountResponse.cs" />
    <Compile Include="Domain\Responses\ElasticsearchVersionInfo.cs" />
    <Compile Include="Domain\Responses\IndicesOperationResponse.cs" />
    <Compile Include="Domain\Responses\IndicesResponse.cs" />
    <Compile Include="Domain\Responses\SearchResponse.cs" />
    <Compile Include="Domain\Analysis\Analyzers\AnalysisSettings.cs" />
    <Compile Include="Domain\Analysis\Analyzers\CustomAnalyzer.cs" />
    <Compile Include="Domain\Settings\IndexSettings.cs" />
    <Compile Include="Domain\Analysis\Analyzers\SnowballAnalyzer.cs" />
    <Compile Include="ElasticClient-Analyze.cs" />
    <Compile Include="ElasticClient-Aliases.cs" />
    <Compile Include="ElasticClient-Optimize.cs" />
    <Compile Include="ElasticClient-GatewaySnapshot.cs" />
    <Compile Include="ElasticClient-Flush.cs" />
    <Compile Include="ElasticClient-OpenClose.cs" />
    <Compile Include="ElasticClient-Refresh.cs" />
    <Compile Include="Domain\Facets\GeoDistanceFacet.cs" />
    <Compile Include="Domain\Facets\DateHistogramFacet.cs">
      <SubType>Code</SubType>
    </Compile>
    <Compile Include="Domain\Facets\DateRangeFacet.cs">
      <SubType>Code</SubType>
    </Compile>
    <Compile Include="Domain\Facets\Facet.cs" />
    <Compile Include="Domain\Facets\FacetItem.cs" />
    <Compile Include="Domain\Facets\HistogramFacet.cs" />
    <Compile Include="Domain\Facets\RangeFacet.cs">
      <SubType>Code</SubType>
    </Compile>
    <Compile Include="Domain\Facets\StatisticalFacet.cs">
      <SubType>Code</SubType>
    </Compile>
    <Compile Include="Domain\Facets\TermFacet.cs" />
    <Compile Include="Domain\Facets\TermStatsFacet.cs">
      <SubType>Code</SubType>
    </Compile>
    <Compile Include="Domain\Hit\Highlight.cs" />
    <Compile Include="Domain\Hit\Explanation.cs" />
    <Compile Include="Domain\Hit\ExplanationDetail.cs" />
    <Compile Include="Domain\Hit\Hit.cs" />
    <Compile Include="Domain\Hit\HitsMetaData.cs" />
    <Compile Include="Enums\ClearCacheOptions.cs" />
    <Compile Include="Enums\StatsInfo.cs" />
    <Compile Include="IElasticClient.cs" />
    <Compile Include="Properties\InternalsVisibleTo.cs" />
    <Compile Include="Resolvers\Converters\BulkOperationResponseItemConverter.cs" />
    <Compile Include="Resolvers\Converters\AggregationConverter.cs" />
    <Compile Include="Resolvers\Converters\IndexSettingsResponseConverter.cs" />
    <Compile Include="Resolvers\Converters\SuggestResponseConverter.cs" />
    <Compile Include="Resolvers\Converters\PropertyPathMarkerConverter.cs" />
    <Compile Include="Resolvers\Converters\DynamicMappingOptionConverter.cs" />
    <Compile Include="Resolvers\Converters\DictionaryKeysAreNotPropertyNamesJsonConverter.cs" />
    <Compile Include="Resolvers\Converters\IndexNameMarkerConverter.cs" />
    <Compile Include="Resolvers\Converters\TokenFilterCollectionConverter.cs" />
    <Compile Include="Resolvers\Converters\TokenizerCollectionConverter.cs" />
    <Compile Include="Resolvers\Converters\TypeNameMarkerConverter.cs" />
    <Compile Include="Resolvers\Converters\UriJsonConverter.cs" />
    <Compile Include="Resolvers\Converters\WarmerMappingConverter.cs" />
    <Compile Include="Resolvers\Converters\ShardsSegmentConverter.cs" />
    <Compile Include="Resolvers\Converters\MultiGetHitConverter.cs" />
    <Compile Include="Resolvers\Converters\DynamicTemplatesConverter.cs" />
    <Compile Include="Resolvers\Converters\ElasticCoreTypeConverter.cs" />
    <Compile Include="Resolvers\Converters\ElasticTypeConverter.cs" />
    <Compile Include="Resolvers\Converters\MultiSearchConverter.cs" />
    <Compile Include="Resolvers\Converters\IndexSettingsConverter.cs" />
    <Compile Include="Domain\Hit\ShardsMetaData.cs" />
    <Compile Include="ElasticClient-Count.cs" />
    <Compile Include="Domain\Analysis\TokenFilter\ShingleTokenFilter.cs" />
    <Compile Include="Domain\Analysis\TokenFilter\TokenFilterBase.cs" />
    <Compile Include="ElasticClient-Delete.cs" />
    <Compile Include="ElasticClient-MappingType.cs" />
    <Compile Include="ElasticClient-Source.cs" />
    <Compile Include="ElasticClient-Index.cs" />
    <Compile Include="ElasticClient.cs" />
    <Compile Include="Extensions\Extensions.cs" />
    <Compile Include="DSL\Query\IQuery.cs" />
    <Compile Include="DSL\Query\MatchAll.cs" />
    <Compile Include="DSL\Query\Prefix.cs" />
    <Compile Include="Enums\TermVectorOption.cs" />
    <Compile Include="Enums\FieldIndexOption.cs" />
    <Compile Include="Enums\StoreOption.cs" />
    <Compile Include="Enums\NumericType.cs" />
    <Compile Include="Resolvers\Converters\FacetConverter.cs" />
    <Compile Include="Resolvers\Converters\CustomJsonConverter.cs" />
    <Compile Include="Resolvers\Converters\UnixDateTimeConverter.cs" />
    <Compile Include="Resolvers\Converters\YesNoBoolConverter.cs" />
    <Compile Include="Domain\Paths\ElasticsearchPathInfo.cs" />
    <Compile Include="Resolvers\ExpressionVisitor.cs" />
    <Compile Include="Resolvers\IndexNameMarker.cs" />
    <Compile Include="Domain\Paths\PathInfoHttpMethod.cs" />
    <Compile Include="Resolvers\IndexNameMarkerExtensions.cs" />
    <Compile Include="Resolvers\IndexNameResolver.cs" />
    <Compile Include="Resolvers\IdResolver.cs" />
    <Compile Include="Resolvers\Inflector.cs" />
    <Compile Include="DSL\Query\QueryStringDescriptor.cs" />
    <Compile Include="DSL\Query\Term.cs" />
    <Compile Include="DSL\Query\Wildcard.cs" />
    <Compile Include="ElasticClient-Search.cs" />
    <Compile Include="Resolvers\ElasticContractResolver.cs" />
    <Compile Include="Enums\Consistency.cs" />
    <Compile Include="Enums\FacetTypes.cs" />
    <Compile Include="Enums\Replication.cs" />
    <Compile Include="Enums\VersionType.cs" />
    <Compile Include="Exception\DslException.cs" />
    <Compile Include="Enums\FieldType.cs" />
    <Compile Include="Enums\NamingConvention.cs" />
    <Compile Include="Properties\AssemblyInfo.cs" />
    <Compile Include="Resolvers\PropertyNameResolver.cs" />
    <Compile Include="Resolvers\TypeNameMarker.cs" />
    <Compile Include="Resolvers\TypeNameMarkerExtensions.cs" />
    <Compile Include="Resolvers\TypeNameResolver.cs" />
    <Compile Include="Resolvers\Writers\TypeMappingWriter.cs" />
    <Compile Include="Domain\Analysis\TokenFilter\PatternReplaceTokenFilter.cs" />
    <Compile Include="Domain\Analysis\Analyzers\StandardAnalyzer.cs" />
    <Compile Include="Domain\Analysis\TokenFilter\StopTokenFilter.cs" />
    <Compile Include="Domain\Analysis\TokenFilter\WordDelimiterTokenFilter.cs" />
    <Compile Include="Resolvers\Writers\WritePropertiesFromAttributeVisitor.cs" />
  </ItemGroup>
  <ItemGroup>
    <BootstrapperPackage Include="Microsoft.Net.Client.3.5">
      <Visible>False</Visible>
      <ProductName>.NET Framework 3.5 SP1 Client Profile</ProductName>
      <Install>false</Install>
    </BootstrapperPackage>
    <BootstrapperPackage Include="Microsoft.Net.Framework.3.5.SP1">
      <Visible>False</Visible>
      <ProductName>.NET Framework 3.5 SP1</ProductName>
      <Install>true</Install>
    </BootstrapperPackage>
    <BootstrapperPackage Include="Microsoft.Windows.Installer.3.1">
      <Visible>False</Visible>
      <ProductName>Windows Installer 3.1</ProductName>
      <Install>true</Install>
    </BootstrapperPackage>
  </ItemGroup>
  <ItemGroup>
    <ProjectReference Include="..\Elasticsearch.Net\Elasticsearch.Net.csproj">
      <Project>{e97ccf40-0ba6-43fe-9f2d-58d454134088}</Project>
      <Name>Elasticsearch.Net</Name>
    </ProjectReference>
  </ItemGroup>
  <ItemGroup>
    <None Include="packages.config" />
  </ItemGroup>
  <ItemGroup />
  <Import Project="$(MSBuildToolsPath)\Microsoft.CSharp.targets" />
  <Import Project="$(MSBuildBinPath)\Microsoft.CSharp.targets" />
  <Import Project="$(SolutionDir)\.nuget\NuGet.targets" Condition="Exists('$(SolutionDir)\.nuget\NuGet.targets')" />
  <PropertyGroup>
    <PreBuildEvent>IF NOT EXIST "$(SolutionDir)..\build\keys\keypair.snk" (CD "$(SolutionDir).." &amp;&amp; "build.bat" CreateKeysIfAbsent &amp;&amp; CD %25~dp0)
</PreBuildEvent>
  </PropertyGroup>
  <!-- To modify your build process, add your task inside one of the targets below and uncomment it. 
       Other similar extension points exist, see Microsoft.Common.targets.
  <Target Name="BeforeBuild">
  </Target>
  <Target Name="AfterBuild">
  </Target>
  -->
</Project><|MERGE_RESOLUTION|>--- conflicted
+++ resolved
@@ -234,12 +234,9 @@
     <Compile Include="DSL\Paths\IndexTypePathTypedDescriptor.cs" />
     <Compile Include="DSL\SearchDescriptorBase.cs" />
     <Compile Include="DSL\Search\SourceDescriptor.cs" />
-<<<<<<< HEAD
     <Compile Include="DSL\TermVectorDescriptor.cs" />
-=======
     <Compile Include="DSL\Suggest\FuzzinessSuggestDescriptor.cs" />
     <Compile Include="DSL\Suggest\IFuzzySuggestDescriptor.cs" />
->>>>>>> 2b1c6949
     <Compile Include="DSL\UnregisterPercolatorDescriptor.cs" />
     <Compile Include="DSL\DeleteTemplateDescriptor.cs" />
     <Compile Include="DSL\GetTemplateDescriptor.cs" />
