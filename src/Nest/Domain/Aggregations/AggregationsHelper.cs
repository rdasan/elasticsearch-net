--- conflicted
+++ resolved
@@ -1,328 +1,253 @@
-<<<<<<< HEAD
-=======
-using System;
->>>>>>> 378583bc
-using System.Collections.Generic;
-using System.Linq;
-
-namespace Nest
-{
-	public class AggregationsHelper
-	{
-		public IDictionary<string, IAggregation> Aggregations { get; internal protected set; }
-
-		public AggregationsHelper()
-		{
-
-		}
-
-		public AggregationsHelper(IDictionary<string, IAggregation> aggregations)
-		{
-			this.Aggregations = aggregations;
-		}
-
-		private TAggregation TryGet<TAggregation>(string key)
-			where TAggregation : class, IAggregation
-		{
-			IAggregation agg;
-			if (this.Aggregations.TryGetValue(key, out agg))
-				return agg as TAggregation;
-			return null;
-
-		}
-
-		public ValueMetric Min(string key)
-		{
-			return this.TryGet<ValueMetric>(key);
-		}
-
-		public ValueMetric Max(string key)
-		{
-			return this.TryGet<ValueMetric>(key);
-		}
-
-		public ValueMetric Sum(string key)
-		{
-			return this.TryGet<ValueMetric>(key);
-		}
-		public ValueMetric Cardinality(string key)
-		{
-			return this.TryGet<ValueMetric>(key);
-		}
-		public ValueMetric Average(string key)
-		{
-			return this.TryGet<ValueMetric>(key);
-		}
-
-		public ValueMetric ValueCount(string key)
-		{
-			return this.TryGet<ValueMetric>(key);
-		}
-
-		public ScriptedValueMetric ScriptedMetric(string key)
-		{
-			var valueMetric = this.TryGet<ValueMetric>(key);
-
-			if (valueMetric != null)
-			{
-				return new ScriptedValueMetric { _Value = valueMetric.Value };
-			}
-
-			return this.TryGet<ScriptedValueMetric>(key);
-<<<<<<< HEAD
-		}
-
-		public StatsMetric Stats(string key)
-		{
-			return this.TryGet<StatsMetric>(key);
-		}
-
-		public ExtendedStatsMetric ExtendedStats(string key)
-		{
-			return this.TryGet<ExtendedStatsMetric>(key);
-		}
-
-		public GeoBoundsMetric GeoBounds(string key)
-		{
-			return this.TryGet<GeoBoundsMetric>(key);
-		}
-
-		public PercentilesMetric Percentiles(string key)
-		{
-			return this.TryGet<PercentilesMetric>(key);
-		}
-
-		public PercentilesMetric PercentilesRank(string key)
-		{
-			return this.TryGet<PercentilesMetric>(key);
-		}
-
-		public TopHitsMetric TopHitsMetric(string key)
-=======
-		}
-
-		public StatsMetric Stats(string key)
-		{
-			return this.TryGet<StatsMetric>(key);
-		}
-
-		public ExtendedStatsMetric ExtendedStats(string key)
-		{
-			return this.TryGet<ExtendedStatsMetric>(key);
-		}
-
-		public GeoBoundsMetric GeoBounds(string key)
-		{
-			return this.TryGet<GeoBoundsMetric>(key);
-		}
-
-		public PercentilesMetric Percentiles(string key)
-		{
-			return this.TryGet<PercentilesMetric>(key);
-		}
-
-		public PercentilesMetric PercentilesRank(string key)
-		{
-			return this.TryGet<PercentilesMetric>(key);
-		}
-
+using System;
+using System.Collections.Generic;
+using System.Linq;
+
+namespace Nest
+{
+	public class AggregationsHelper
+	{
+		public IDictionary<string, IAggregation> Aggregations { get; internal protected set; }
+
+		public AggregationsHelper()
+		{
+
+		}
+
+		public AggregationsHelper(IDictionary<string, IAggregation> aggregations)
+		{
+			this.Aggregations = aggregations;
+		}
+
+		private TAggregation TryGet<TAggregation>(string key)
+			where TAggregation : class, IAggregation
+		{
+			IAggregation agg;
+			if (this.Aggregations.TryGetValue(key, out agg))
+				return agg as TAggregation;
+			return null;
+
+		}
+
+		public ValueMetric Min(string key)
+		{
+			return this.TryGet<ValueMetric>(key);
+		}
+
+		public ValueMetric Max(string key)
+		{
+			return this.TryGet<ValueMetric>(key);
+		}
+
+		public ValueMetric Sum(string key)
+		{
+			return this.TryGet<ValueMetric>(key);
+		}
+		public ValueMetric Cardinality(string key)
+		{
+			return this.TryGet<ValueMetric>(key);
+		}
+		public ValueMetric Average(string key)
+		{
+			return this.TryGet<ValueMetric>(key);
+		}
+
+		public ValueMetric ValueCount(string key)
+		{
+			return this.TryGet<ValueMetric>(key);
+		}
+
+		public ScriptedValueMetric ScriptedMetric(string key)
+		{
+			var valueMetric = this.TryGet<ValueMetric>(key);
+
+			if (valueMetric != null)
+			{
+				return new ScriptedValueMetric { _Value = valueMetric.Value };
+			}
+
+			return this.TryGet<ScriptedValueMetric>(key);
+		}
+
+		public StatsMetric Stats(string key)
+		{
+			return this.TryGet<StatsMetric>(key);
+		}
+
+		public ExtendedStatsMetric ExtendedStats(string key)
+		{
+			return this.TryGet<ExtendedStatsMetric>(key);
+		}
+
+		public GeoBoundsMetric GeoBounds(string key)
+		{
+			return this.TryGet<GeoBoundsMetric>(key);
+		}
+
+		public PercentilesMetric Percentiles(string key)
+		{
+			return this.TryGet<PercentilesMetric>(key);
+		}
+
+		public PercentilesMetric PercentilesRank(string key)
+		{
+			return this.TryGet<PercentilesMetric>(key);
+		}
+
 		[Obsolete("Scheduled to be removed in 2.0.  Use TopHits() instead.")]
-		public TopHitsMetric TopHitsMetric(string key)
-		{
+		public TopHitsMetric TopHitsMetric(string key)
+		{
 			return this.TopHits(key);
-		}
-
-		public TopHitsMetric TopHits(string key)
->>>>>>> 378583bc
-		{
-			return this.TryGet<TopHitsMetric>(key);
-		}
-
-<<<<<<< HEAD
-		public FiltersBucket Filters(string key)
-		{
-			var named = this.TryGet<FiltersBucket>(key);
-			if (named != null)
-				return named;
-
-			var anonymous = this.TryGet<Bucket>(key);
-			if (anonymous != null)
-				return new FiltersBucket(anonymous.Items);
-
-			return null;
-		}
-
-		public SingleBucket Global(string key)
-		{
-			return this.TryGet<SingleBucket>(key);
-		}
-
-		public SingleBucket Filter(string key)
-		{
-			return this.TryGet<SingleBucket>(key);
-		}
-
-		public SingleBucket Missing(string key)
-		{
-			return this.TryGet<SingleBucket>(key);
-		}
-
-		public SingleBucket Nested(string key)
-		{
-			return this.TryGet<SingleBucket>(key);
-		}
-
-		public SingleBucket ReverseNested(string key)
-		{
-			return this.TryGet<SingleBucket>(key);
-		}
-
-=======
-        public FiltersBucket Filters(string key)
-        {
-            var named = this.TryGet<FiltersBucket>(key);
-            if (named != null)
-                return named;
-
-            var anonymous = this.TryGet<Bucket>(key);
-            if(anonymous != null)
-                return new FiltersBucket(anonymous.Items);
-
-            return null;
-        }
-
-		public SingleBucket Global(string key)
-		{
-			return this.TryGet<SingleBucket>(key);
-		}
-
-		public SingleBucket Filter(string key)
-		{
-			return this.TryGet<SingleBucket>(key);
-		}
-
-		public SingleBucket Missing(string key)
-		{
-			return this.TryGet<SingleBucket>(key);
-		}
-
-		public SingleBucket Nested(string key)
-		{
-			return this.TryGet<SingleBucket>(key);
-		}
-
-		public SingleBucket ReverseNested(string key)
-		{
-			return this.TryGet<SingleBucket>(key);
-		}
-
->>>>>>> 378583bc
-		public SingleBucket Children(string key)
-		{
-			return this.TryGet<SingleBucket>(key);
-		}
-
-		public BucketWithDocCount<SignificantTermItem> SignificantTerms(string key)
-		{
-			var bucket = this.TryGet<BucketWithDocCount>(key);
-			if (bucket == null)
-				return null;
-			var b = new BucketWithDocCount<SignificantTermItem>();
-			b.DocCount = bucket.DocCount;
-			b.Items = bucket.Items.OfType<SignificantTermItem>().ToList();
-			return b;
-		}
-
-		public Bucket<KeyItem> Terms(string key)
-		{
-			var bucket = this.TryGet<Bucket>(key);
-			if (bucket == null)
-				return null;
-			var b = new Bucket<KeyItem>();
-			b.Items = bucket.Items.OfType<KeyItem>().ToList();
-			return b;
-		}
-
-		public Bucket<HistogramItem> Histogram(string key)
-		{
-			var bucket = this.TryGet<Bucket>(key);
-			if (bucket == null)
-				return null;
-			var b = new Bucket<HistogramItem>();
-			b.Items = bucket.Items.OfType<HistogramItem>()
-				.Concat<HistogramItem>(bucket.Items.OfType<KeyItem>()
-				.Select(x =>
-					new HistogramItem
-						{
-							Key = long.Parse(x.Key),
-							KeyAsString = x.Key,
-							DocCount = x.DocCount,
-							Aggregations = x.Aggregations
-						}
-					)
-				)
-				.ToList();
-			return b;
-		}
-
-		public Bucket<KeyItem> GeoHash(string key)
-		{
-			var bucket = this.TryGet<Bucket>(key);
-			if (bucket == null)
-				return null;
-			var b = new Bucket<KeyItem>();
-			b.Items = bucket.Items.OfType<KeyItem>().ToList();
-			return b;
-		}
-
-		public Bucket<RangeItem> Range(string key)
-		{
-			var bucket = this.TryGet<Bucket>(key);
-			if (bucket == null)
-				return null;
-			var b = new Bucket<RangeItem>();
-			b.Items = bucket.Items.OfType<RangeItem>().ToList();
-			return b;
-		}
-
-		public Bucket<RangeItem> DateRange(string key)
-		{
-			var bucket = this.TryGet<Bucket>(key);
-			if (bucket == null)
-				return null;
-			var b = new Bucket<RangeItem>();
-			b.Items = bucket.Items.OfType<RangeItem>().ToList();
-			return b;
-		}
-
-		public Bucket<RangeItem> IpRange(string key)
-		{
-			var bucket = this.TryGet<Bucket>(key);
-			if (bucket == null)
-				return null;
-			var b = new Bucket<RangeItem>();
-			b.Items = bucket.Items.OfType<RangeItem>().ToList();
-			return b;
-		}
-
-		public Bucket<RangeItem> GeoDistance(string key)
-		{
-			var bucket = this.TryGet<Bucket>(key);
-			if (bucket == null)
-				return null;
-			var b = new Bucket<RangeItem>();
-			b.Items = bucket.Items.OfType<RangeItem>().ToList();
-			return b;
-		}
-
-		public Bucket<HistogramItem> DateHistogram(string key)
-		{
-			var bucket = this.TryGet<Bucket>(key);
-			if (bucket == null)
-				return null;
-			var b = new Bucket<HistogramItem>();
-			b.Items = bucket.Items.OfType<HistogramItem>().ToList();
-			return b;
-		}
-	}
+		}
+
+		public TopHitsMetric TopHits(string key)
+		{
+			return this.TryGet<TopHitsMetric>(key);
+		}
+
+		public FiltersBucket Filters(string key)
+		{
+			var named = this.TryGet<FiltersBucket>(key);
+			if (named != null)
+				return named;
+
+			var anonymous = this.TryGet<Bucket>(key);
+			if (anonymous != null)
+				return new FiltersBucket(anonymous.Items);
+
+			return null;
+		}
+
+		public SingleBucket Global(string key)
+		{
+			return this.TryGet<SingleBucket>(key);
+		}
+
+		public SingleBucket Filter(string key)
+		{
+			return this.TryGet<SingleBucket>(key);
+		}
+
+		public SingleBucket Missing(string key)
+		{
+			return this.TryGet<SingleBucket>(key);
+		}
+
+		public SingleBucket Nested(string key)
+		{
+			return this.TryGet<SingleBucket>(key);
+		}
+
+		public SingleBucket ReverseNested(string key)
+		{
+			return this.TryGet<SingleBucket>(key);
+		}
+
+		public SingleBucket Children(string key)
+		{
+			return this.TryGet<SingleBucket>(key);
+		}
+
+		public BucketWithDocCount<SignificantTermItem> SignificantTerms(string key)
+		{
+			var bucket = this.TryGet<BucketWithDocCount>(key);
+			if (bucket == null)
+				return null;
+			var b = new BucketWithDocCount<SignificantTermItem>();
+			b.DocCount = bucket.DocCount;
+			b.Items = bucket.Items.OfType<SignificantTermItem>().ToList();
+			return b;
+		}
+
+		public Bucket<KeyItem> Terms(string key)
+		{
+			var bucket = this.TryGet<Bucket>(key);
+			if (bucket == null)
+				return null;
+			var b = new Bucket<KeyItem>();
+			b.Items = bucket.Items.OfType<KeyItem>().ToList();
+			return b;
+		}
+
+		public Bucket<HistogramItem> Histogram(string key)
+		{
+			var bucket = this.TryGet<Bucket>(key);
+			if (bucket == null)
+				return null;
+			var b = new Bucket<HistogramItem>();
+			b.Items = bucket.Items.OfType<HistogramItem>()
+				.Concat<HistogramItem>(bucket.Items.OfType<KeyItem>()
+				.Select(x =>
+					new HistogramItem
+						{
+							Key = long.Parse(x.Key),
+							KeyAsString = x.Key,
+							DocCount = x.DocCount,
+							Aggregations = x.Aggregations
+						}
+					)
+				)
+				.ToList();
+			return b;
+		}
+
+		public Bucket<KeyItem> GeoHash(string key)
+		{
+			var bucket = this.TryGet<Bucket>(key);
+			if (bucket == null)
+				return null;
+			var b = new Bucket<KeyItem>();
+			b.Items = bucket.Items.OfType<KeyItem>().ToList();
+			return b;
+		}
+
+		public Bucket<RangeItem> Range(string key)
+		{
+			var bucket = this.TryGet<Bucket>(key);
+			if (bucket == null)
+				return null;
+			var b = new Bucket<RangeItem>();
+			b.Items = bucket.Items.OfType<RangeItem>().ToList();
+			return b;
+		}
+
+		public Bucket<RangeItem> DateRange(string key)
+		{
+			var bucket = this.TryGet<Bucket>(key);
+			if (bucket == null)
+				return null;
+			var b = new Bucket<RangeItem>();
+			b.Items = bucket.Items.OfType<RangeItem>().ToList();
+			return b;
+		}
+
+		public Bucket<RangeItem> IpRange(string key)
+		{
+			var bucket = this.TryGet<Bucket>(key);
+			if (bucket == null)
+				return null;
+			var b = new Bucket<RangeItem>();
+			b.Items = bucket.Items.OfType<RangeItem>().ToList();
+			return b;
+		}
+
+		public Bucket<RangeItem> GeoDistance(string key)
+		{
+			var bucket = this.TryGet<Bucket>(key);
+			if (bucket == null)
+				return null;
+			var b = new Bucket<RangeItem>();
+			b.Items = bucket.Items.OfType<RangeItem>().ToList();
+			return b;
+		}
+
+		public Bucket<HistogramItem> DateHistogram(string key)
+		{
+			var bucket = this.TryGet<Bucket>(key);
+			if (bucket == null)
+				return null;
+			var b = new Bucket<HistogramItem>();
+			b.Items = bucket.Items.OfType<HistogramItem>().ToList();
+			return b;
+		}
+	}
 }