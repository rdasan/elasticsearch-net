--- conflicted
+++ resolved
@@ -1,4 +1,3 @@
-<<<<<<< HEAD
 ﻿using System;
 using System.Collections.Generic;
 using System.Linq;
@@ -58,8 +57,7 @@
 
 		public int MaximumAsyncConnections { get; private set; }
 		public bool UsesPrettyResponses { get; private set; }
-		public Func<string, string> TypeNameInferrer { get; private set; }
-
+		
 		private FluentDictionary<Type, string> _defaultTypeIndices;
     /// <summary>
     /// Instantiate a connectionsettings object to tell the client where and how to connect to elasticsearch
@@ -152,11 +150,6 @@
 			this.MaximumAsyncConnections = maximum;
 			return this;
 		}
-		public ConnectionSettings SetTypeNameInferrer(Func<string, string> inferrer)
-		{
-			this.TypeNameInferrer = inferrer;
-			return this;
-		}
     /// <summary>
     /// Timeout in milliseconds when the .NET webrquest should abort the request, note that you can set this to a high value here,
     /// and specify the timeout in various calls on Elasticsearch's side.
@@ -167,159 +160,6 @@
       this._timeout = timeout;
       return this;
     }
-		public ConnectionSettings UsePrettyResponses()
-		{
-			this.UsesPrettyResponses = true;
-			return this;
-		}
-		public ConnectionSettings UsePrettyResponses(bool b)
-		{
-			this.UsesPrettyResponses = b;
-			return this;
-		}
-
-	public ConnectionSettings MapTypeIndices(Action<FluentDictionary<Type, string>> mappingSelector)
-	{
-	  mappingSelector.ThrowIfNull("mappingSelector");
-
-	  var dict = new FluentDictionary<Type, string>();
-	  mappingSelector(dict);
-	  this._defaultTypeIndices = dict;
-	  return this;
-	}
-
-	public string GetIndexForType<T>()
-	{
-	  return this.GetIndexForType(typeof(T));
-	}
-	public string GetIndexForType(Type type)
-	{
-	  if (this._defaultTypeIndices == null)
-		return this.DefaultIndex;
-	  if (this._defaultTypeIndices.ContainsKey(type) && !string.IsNullOrWhiteSpace(this._defaultTypeIndices[type]))
-		return this._defaultTypeIndices[type];
-	  return this.DefaultIndex;
-	}
-	}
-}
-=======
-﻿using System;
-using System.Collections.Generic;
-using System.Linq;
-using System.Text;
-
-namespace Nest
-{
-	public class ConnectionSettings : IConnectionSettings
-	{
-		private readonly string _username;
-		public string Username
-		{
-			get { return this._username; }
-		}
-		private readonly string _password;
-		public string Password
-		{
-			get { return this._password; }
-		}
-		private readonly string _host;
-		public string Host
-		{
-			get { return this._host; }
-		}
-		private readonly string _proxyAddress;
-		public string ProxyAddress
-		{
-			get { return this._proxyAddress; }
-		}
-		private readonly int _port;
-		public int Port
-		{
-			get { return this._port; }
-		}
-		private readonly int _timeOut;
-		public int TimeOut
-		{
-			get { return this._timeOut; }
-		}
-		private string _defaultIndex;
-		public string DefaultIndex
-		{
-			get
-			{
-				if (this._defaultIndex.IsNullOrEmpty())
-					throw new NullReferenceException("No default index set on connection!");
-				return this._defaultIndex;
-			}
-			private set { this._defaultIndex = value; }
-		}
-		private readonly Uri _uri;
-		public Uri Uri
-		{
-			get { return this._uri; }
-		}
-
-
-		public int MaximumAsyncConnections { get; private set; }
-		public bool UsesPrettyResponses { get; private set; }
-		
-		private FluentDictionary<Type, string> _defaultTypeIndices;
-
-		public ConnectionSettings(Uri uri) : this(uri, 60000, null, null, null) { }
-		public ConnectionSettings(Uri uri, int timeout) : this(uri, timeout, null, null, null) { }
-		public ConnectionSettings(Uri uri, int timeout, string proxyAddress, string username, string password)
-		{
-			uri.ThrowIfNull("uri");
-
-			this._uri = uri;
-			this._password = password;
-			this._username = username;
-			this._timeOut = timeout;
-			this._proxyAddress = proxyAddress;
-			this.MaximumAsyncConnections = 20;
-		}
-
-		public ConnectionSettings(string host, int port) : this(host, port, 60000, null, null, null) { }
-		public ConnectionSettings(string host, int port, int timeout) : this(host, port, timeout, null, null, null) { }
-		public ConnectionSettings(string host, int port, int timeout, string proxyAddress, string username, string password)
-		{
-			host.ThrowIfNullOrEmpty("host");
-
-			var uri = new Uri("http://" + host + ":" + port);
-
-
-			this._host = host;
-			this._password = password;
-			this._username = username;
-			this._timeOut = timeout;
-			this._port = port;
-			this._proxyAddress = proxyAddress;
-			this.MaximumAsyncConnections = 20;
-		}
-		/// <summary>
-		/// Index to default to when no index is specified.
-		/// </summary>
-		/// <param name="defaultIndex">When null/empty/not set might throw NRE later on
-		/// when not specifying index explicitly while indexing.
-		/// </param>
-		/// <returns></returns>
-		public ConnectionSettings SetDefaultIndex(string defaultIndex)
-		{
-			this.DefaultIndex = defaultIndex;
-			return this;
-		}
-		/// <summary>
-		/// Semaphore asynchronous connections automatically by giving
-		/// it a maximum concurrent connections. Great to prevent 
-		/// out of memory exceptions
-		/// </summary>
-		/// <param name="maximum">defaults to 20</param>
-		/// <returns></returns>
-		public ConnectionSettings SetMaximumAsyncConnections(int maximum)
-		{
-			this.MaximumAsyncConnections = maximum;
-			return this;
-		}
 		public ConnectionSettings UsePrettyResponses()
 		{
 			this.UsesPrettyResponses = true;
@@ -354,5 +194,4 @@
 			return this.DefaultIndex;
 		}
 	}
-}
->>>>>>> 9e9b5eee
+}