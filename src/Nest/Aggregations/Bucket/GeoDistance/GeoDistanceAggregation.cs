using System;
using System.Collections.Generic;
using System.Globalization;
using System.Linq;
using System.Linq.Expressions;
using Newtonsoft.Json;

namespace Nest
{
	[JsonObject(MemberSerialization = MemberSerialization.OptIn)]
	[JsonConverter(typeof(ReadAsTypeJsonConverter<GeoDistanceAggregation>))]
	public interface IGeoDistanceAggregation : IBucketAggregation
	{
		[JsonProperty("field")]
		Field Field { get; set; }

		[JsonProperty("origin")]
		string Origin { get; set; }

		[JsonProperty("unit")]
		GeoUnit? Unit { get; set; }

		[JsonProperty("distance_type")]
		GeoDistance? DistanceType { get; set; }

		[JsonProperty(PropertyName = "ranges")]
		IEnumerable<Range<double>> Ranges { get; set; }
	}

	public class GeoDistanceAggregation : BucketAggregationBase, IGeoDistanceAggregation
	{
		public Field Field { get; set; }

		public string Origin { get; set; }

		public GeoUnit? Unit { get; set; }

		public GeoDistance? DistanceType { get; set; }

		public IEnumerable<Range<double>> Ranges { get; set; }
<<<<<<< HEAD
	}

	public class GeoDistanceAgg : BucketAgg, IGeoDistanceAggregator
	{
		public Field Field { get; set; }

		public string Origin { get; set; }
=======
>>>>>>> 2c24c1bd

		internal GeoDistanceAggregation() { }

		public GeoDistanceAggregation(string name) : base(name) { }

		internal override void WrapInContainer(AggregationContainer c) => c.GeoDistance = this;
	}

	public class GeoDistanceAggregationDescriptor<T> :
		BucketAggregationDescriptorBase<GeoDistanceAggregationDescriptor<T>, IGeoDistanceAggregation, T>
			, IGeoDistanceAggregation
		where T : class
	{
<<<<<<< HEAD
		Field IGeoDistanceAggregator.Field { get; set; }
=======
		FieldName IGeoDistanceAggregation.Field { get; set; }
>>>>>>> 2c24c1bd

		string IGeoDistanceAggregation.Origin { get; set; }

		GeoUnit? IGeoDistanceAggregation.Unit { get; set; }

		GeoDistance? IGeoDistanceAggregation.DistanceType { get; set; }

		IEnumerable<Range<double>> IGeoDistanceAggregation.Ranges { get; set; }

		public GeoDistanceAggregationDescriptor<T> Field(string field) => Assign(a => a.Field = field);

		public GeoDistanceAggregationDescriptor<T> Field(Expression<Func<T, object>> field) => Assign(a => a.Field = field);

		public GeoDistanceAggregationDescriptor<T> Origin(double Lat, double Lon) =>
			Assign(a => a.Origin = "{0}, {1}".F(
				Lat.ToString(CultureInfo.InvariantCulture), Lon.ToString(CultureInfo.InvariantCulture)
			));

		public GeoDistanceAggregationDescriptor<T> Origin(string geoHash) => Assign(a => a.Origin = geoHash);

		public GeoDistanceAggregationDescriptor<T> Unit(GeoUnit unit) => Assign(a => a.Unit = unit);

		public GeoDistanceAggregationDescriptor<T> DistanceType(GeoDistance geoDistance) => Assign(a => a.DistanceType = geoDistance);

		public GeoDistanceAggregationDescriptor<T> Ranges(params Func<Range<double>, Range<double>>[] ranges) =>
			Assign(a => a.Ranges = (from range in ranges let r = new Range<double>() select range(r)).ToListOrNullIfEmpty());

	}
}<|MERGE_RESOLUTION|>--- conflicted
+++ resolved
@@ -38,16 +38,6 @@
 		public GeoDistance? DistanceType { get; set; }
 
 		public IEnumerable<Range<double>> Ranges { get; set; }
-<<<<<<< HEAD
-	}
-
-	public class GeoDistanceAgg : BucketAgg, IGeoDistanceAggregator
-	{
-		public Field Field { get; set; }
-
-		public string Origin { get; set; }
-=======
->>>>>>> 2c24c1bd
 
 		internal GeoDistanceAggregation() { }
 
@@ -61,11 +51,7 @@
 			, IGeoDistanceAggregation
 		where T : class
 	{
-<<<<<<< HEAD
-		Field IGeoDistanceAggregator.Field { get; set; }
-=======
-		FieldName IGeoDistanceAggregation.Field { get; set; }
->>>>>>> 2c24c1bd
+		Field IGeoDistanceAggregation.Field { get; set; }
 
 		string IGeoDistanceAggregation.Origin { get; set; }
 
