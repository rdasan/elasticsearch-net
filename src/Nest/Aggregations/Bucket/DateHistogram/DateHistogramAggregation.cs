--- conflicted
+++ resolved
@@ -43,26 +43,7 @@
 		ExtendedBounds<DateTime> ExtendedBounds { get; set; }
 	}
 
-<<<<<<< HEAD
-	public class DateHistogramAggregator : BucketAggregator, IDateHistogramAggregator
-	{
-		public Field Field { get; set; }
-		public string Script { get; set; }
-		public IDictionary<string, object> Params { get; set; }
-		public Union<DateInterval, TimeUnitExpression>  Interval { get; set; }
-		public string Format { get; set; }
-		public int? MinimumDocumentCount { get; set; }
-		public string TimeZone { get; set; }
-		public int? Factor { get; set; }
-		public string Offset { get; set; }
-		public HistogramOrder Order { get; set; }
-		public ExtendedBounds<DateTime> ExtendedBounds { get; set; }
-	}
-
-	public class DateHistogramAgg : BucketAgg, IDateHistogramAggregator
-=======
 	public class DateHistogramAggregation : BucketAggregationBase, IDateHistogramAggregation
->>>>>>> 2c24c1bd
 	{
 		public Field Field { get; set; }
 		public string Script { get; set; }
@@ -88,11 +69,7 @@
 			, IDateHistogramAggregation
 		where T : class
 	{
-<<<<<<< HEAD
-		Field IDateHistogramAggregator.Field { get; set; }
-=======
-		FieldName IDateHistogramAggregation.Field { get; set; }
->>>>>>> 2c24c1bd
+		Field IDateHistogramAggregation.Field { get; set; }
 
 		string IDateHistogramAggregation.Script { get; set; }
 
