﻿using Newtonsoft.Json;
using System;
using System.Collections.Generic;
using System.Linq;
using System.Linq.Expressions;
using System.Text;

namespace Nest
{
	[JsonObject(MemberSerialization = MemberSerialization.OptIn)]
	[JsonConverter(typeof(ReadAsTypeJsonConverter<TopHitsAggregation>))]
	public interface ITopHitsAggregation : IMetricAggregation
	{
		[JsonProperty("from")]
		int? From { get; set; }

		[JsonProperty("size")]
		int? Size { get; set; }

		[JsonProperty("sort")]
		[JsonConverter(typeof(SortCollectionJsonConverter))]
		IList<KeyValuePair<Field, ISort>> Sort { get; set; }

		[JsonProperty("_source")]
		ISourceFilter Source { get; set; }

		[JsonProperty("highlight")]
		IHighlightRequest Highlight { get; set; }

		[JsonProperty("explain")]
		bool? Explain { get; set; }

		[JsonProperty("script_fields")]
		[JsonConverter(typeof(VerbatimDictionaryKeysJsonConverter))]
		IDictionary<string, IScriptQuery> ScriptFields { get; set; }

		[JsonProperty("fielddata_fields")]
		IEnumerable<Field> FieldDataFields { get; set; }

		[JsonProperty("version")]
		bool? Version { get; set; }
	}

	public class TopHitsAggregation : MetricAggregationBase, ITopHitsAggregation
	{
		public int? From { get; set; }
		public int? Size { get; set; }
		public IList<KeyValuePair<Field, ISort>> Sort { get; set; }
		public ISourceFilter Source { get; set; }
		public IHighlightRequest Highlight { get; set; }
		public bool? Explain { get; set; }
		public IDictionary<string, IScriptQuery> ScriptFields { get; set; }
		public IEnumerable<Field> FieldDataFields { get; set; }
		public bool? Version { get; set; }

<<<<<<< HEAD
	public class TopHitsAgg : MetricAgg, ITopHitsAggregator
	{
		public int? From { get; set; }
		public int? Size { get; set; }
		public IList<KeyValuePair<Field, ISort>> Sort { get; set; }
		public ISourceFilter Source { get; set; }
		public IHighlightRequest Highlight { get; set; }
		public bool? Explain { get; set; }
		public IDictionary<string, IScriptQuery> ScriptFields { get; set; }
		public IEnumerable<Field> FieldDataFields { get; set; }
		public bool? Version { get; set; }

		public TopHitsAgg(string name, Field field) : base(name, field) { }
=======
		internal TopHitsAggregation() { }

		public TopHitsAggregation(string name, FieldName field) : base(name, field) { }
>>>>>>> 2c24c1bd

		internal override void WrapInContainer(AggregationContainer c) => c.TopHits = this;
	}

	public class TopHitsAggregationDescriptor<T>
		: MetricAggregationDescriptorBase<TopHitsAggregationDescriptor<T>, ITopHitsAggregation, T>
			, ITopHitsAggregation
		where T : class
	{

		int? ITopHitsAggregation.From { get; set; }

		int? ITopHitsAggregation.Size { get; set; }

<<<<<<< HEAD
		IList<KeyValuePair<Field, ISort>> ITopHitsAggregator.Sort { get; set; }
=======
		IList<KeyValuePair<FieldName, ISort>> ITopHitsAggregation.Sort { get; set; }
>>>>>>> 2c24c1bd

		ISourceFilter ITopHitsAggregation.Source { get; set; }

		IHighlightRequest ITopHitsAggregation.Highlight { get; set; }

		bool? ITopHitsAggregation.Explain { get; set; }

		IDictionary<string, IScriptQuery> ITopHitsAggregation.ScriptFields { get; set; }

<<<<<<< HEAD
		IEnumerable<Field> ITopHitsAggregator.FieldDataFields { get; set; }
=======
		IEnumerable<FieldName> ITopHitsAggregation.FieldDataFields { get; set; }
>>>>>>> 2c24c1bd

		bool? ITopHitsAggregation.Version { get; set; }

		public TopHitsAggregationDescriptor<T> From(int from) => Assign(a => a.From = from);

		public TopHitsAggregationDescriptor<T> Size(int size) => Assign(a => a.Size = size);

		public TopHitsAggregationDescriptor<T> Sort(Func<SortFieldDescriptor<T>, IFieldSort> sortSelector)
		{
			sortSelector.ThrowIfNull("sortSelector");

			if (Self.Sort == null)
				Self.Sort = new List<KeyValuePair<Field, ISort>>();

			var descriptor = sortSelector(new SortFieldDescriptor<T>());
			this.Self.Sort.Add(new KeyValuePair<Field, ISort>(descriptor.Field, descriptor));

			return this;
		}

		public TopHitsAggregationDescriptor<T> Source(bool include = true) =>
			Assign(a => a.Source = !include ? SourceFilter.ExcludeAll : null);

		public TopHitsAggregationDescriptor<T> Source(Func<SearchSourceDescriptor<T>, SearchSourceDescriptor<T>> sourceSelector) =>
			Assign(a => a.Source = sourceSelector?.Invoke(new SearchSourceDescriptor<T>()));

		public TopHitsAggregationDescriptor<T> Highlight(Func<HighlightDescriptor<T>, HighlightDescriptor<T>> highlightDescriptor) =>
			Assign(a => a.Highlight = highlightDescriptor?.Invoke(new HighlightDescriptor<T>()));

		public TopHitsAggregationDescriptor<T> Explain(bool explain = true) => Assign(a => a.Explain = explain);
		
		//TODO scriptfields needs a better encapsulation (seperate descriptor)
		public TopHitsAggregationDescriptor<T> ScriptFields(
			Func<FluentDictionary<string, Func<ScriptQueryDescriptor<T>, ScriptQueryDescriptor<T>>>,
			 FluentDictionary<string, Func<ScriptQueryDescriptor<T>, ScriptQueryDescriptor<T>>>> scriptFields)
		{
			scriptFields.ThrowIfNull("scriptFields");
			var scriptFieldDescriptors = scriptFields(new FluentDictionary<string, Func<ScriptQueryDescriptor<T>, ScriptQueryDescriptor<T>>>());
			if (scriptFieldDescriptors == null || scriptFieldDescriptors.All(d => d.Value == null))
			{
				Self.ScriptFields = null;
				return this;
			}
			Self.ScriptFields = new FluentDictionary<string, IScriptQuery>();
			foreach (var d in scriptFieldDescriptors)
			{
				if (d.Value == null)
					continue;
				Self.ScriptFields.Add(d.Key, d.Value(new ScriptQueryDescriptor<T>()));
			}
			return this;
		}

<<<<<<< HEAD
		public TopHitsAggregatorDescriptor<T> FieldDataFields(params Field[] fields) =>
			Assign(a => a.FieldDataFields = fields);

		public TopHitsAggregatorDescriptor<T> FieldDataFields(params Expression<Func<T, object>>[] objectPaths) =>
			Assign(a => a.FieldDataFields = objectPaths?.Select(e => (Field) e).ToListOrNullIfEmpty());
=======
		public TopHitsAggregationDescriptor<T> FieldDataFields(params FieldName[] fields) =>
			Assign(a => a.FieldDataFields = fields);

		public TopHitsAggregationDescriptor<T> FieldDataFields(params Expression<Func<T, object>>[] objectPaths) =>
			Assign(a => a.FieldDataFields = objectPaths?.Select(e => (FieldName) e).ToListOrNullIfEmpty());
>>>>>>> 2c24c1bd

		public TopHitsAggregationDescriptor<T> Version(bool version = true) => Assign(a => a.Version = version);

	}
}<|MERGE_RESOLUTION|>--- conflicted
+++ resolved
@@ -53,25 +53,9 @@
 		public IEnumerable<Field> FieldDataFields { get; set; }
 		public bool? Version { get; set; }
 
-<<<<<<< HEAD
-	public class TopHitsAgg : MetricAgg, ITopHitsAggregator
-	{
-		public int? From { get; set; }
-		public int? Size { get; set; }
-		public IList<KeyValuePair<Field, ISort>> Sort { get; set; }
-		public ISourceFilter Source { get; set; }
-		public IHighlightRequest Highlight { get; set; }
-		public bool? Explain { get; set; }
-		public IDictionary<string, IScriptQuery> ScriptFields { get; set; }
-		public IEnumerable<Field> FieldDataFields { get; set; }
-		public bool? Version { get; set; }
-
-		public TopHitsAgg(string name, Field field) : base(name, field) { }
-=======
 		internal TopHitsAggregation() { }
 
-		public TopHitsAggregation(string name, FieldName field) : base(name, field) { }
->>>>>>> 2c24c1bd
+		public TopHitsAggregation(string name, Field field) : base(name, field) { }
 
 		internal override void WrapInContainer(AggregationContainer c) => c.TopHits = this;
 	}
@@ -86,11 +70,7 @@
 
 		int? ITopHitsAggregation.Size { get; set; }
 
-<<<<<<< HEAD
-		IList<KeyValuePair<Field, ISort>> ITopHitsAggregator.Sort { get; set; }
-=======
-		IList<KeyValuePair<FieldName, ISort>> ITopHitsAggregation.Sort { get; set; }
->>>>>>> 2c24c1bd
+		IList<KeyValuePair<Field, ISort>> ITopHitsAggregation.Sort { get; set; }
 
 		ISourceFilter ITopHitsAggregation.Source { get; set; }
 
@@ -100,11 +80,7 @@
 
 		IDictionary<string, IScriptQuery> ITopHitsAggregation.ScriptFields { get; set; }
 
-<<<<<<< HEAD
-		IEnumerable<Field> ITopHitsAggregator.FieldDataFields { get; set; }
-=======
-		IEnumerable<FieldName> ITopHitsAggregation.FieldDataFields { get; set; }
->>>>>>> 2c24c1bd
+		IEnumerable<Field> ITopHitsAggregation.FieldDataFields { get; set; }
 
 		bool? ITopHitsAggregation.Version { get; set; }
 
@@ -158,21 +134,12 @@
 			return this;
 		}
 
-<<<<<<< HEAD
-		public TopHitsAggregatorDescriptor<T> FieldDataFields(params Field[] fields) =>
-			Assign(a => a.FieldDataFields = fields);
-
-		public TopHitsAggregatorDescriptor<T> FieldDataFields(params Expression<Func<T, object>>[] objectPaths) =>
-			Assign(a => a.FieldDataFields = objectPaths?.Select(e => (Field) e).ToListOrNullIfEmpty());
-=======
-		public TopHitsAggregationDescriptor<T> FieldDataFields(params FieldName[] fields) =>
+		public TopHitsAggregationDescriptor<T> FieldDataFields(params Field[] fields) =>
 			Assign(a => a.FieldDataFields = fields);
 
 		public TopHitsAggregationDescriptor<T> FieldDataFields(params Expression<Func<T, object>>[] objectPaths) =>
-			Assign(a => a.FieldDataFields = objectPaths?.Select(e => (FieldName) e).ToListOrNullIfEmpty());
->>>>>>> 2c24c1bd
+			Assign(a => a.FieldDataFields = objectPaths?.Select(e => (Field) e).ToListOrNullIfEmpty());
 
 		public TopHitsAggregationDescriptor<T> Version(bool version = true) => Assign(a => a.Version = version);
-
 	}
 }