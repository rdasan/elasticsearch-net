--- conflicted
+++ resolved
@@ -140,11 +140,9 @@
 
 		void Visit(IStringStatsAggregation aggregation);
 
-<<<<<<< HEAD
 		void Visit(IBoxplotAggregation aggregation);
-=======
+
 		void Visit(ITopMetricsAggregation aggregation);
->>>>>>> e0ba3bbe
 	}
 
 	public class AggregationVisitor : IAggregationVisitor
@@ -269,11 +267,9 @@
 
 		public virtual void Visit(IStringStatsAggregation aggregation) { }
 
-<<<<<<< HEAD
 		public virtual void Visit(IBoxplotAggregation aggregation) { }
-=======
+
 		public virtual void Visit(ITopMetricsAggregation aggregation) { }
->>>>>>> e0ba3bbe
 
 		public virtual void Visit(IAggregation aggregation) { }
 
