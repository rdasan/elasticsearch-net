﻿using System.Collections.Generic;
using System.Runtime.Serialization;
using Elasticsearch.Net;

namespace Nest
{
<<<<<<< HEAD
=======
	public class RealmInfo
	{
		[DataMember(Name = "name")]
		public string Name { get; internal set; }

		[DataMember(Name = "type")]
		public string Type { get; internal set; }
	}

>>>>>>> 20232006
	public class AuthenticateResponse : ResponseBase
	{
		[DataMember(Name = "email")]
		public string Email { get; internal set; }

		[DataMember(Name = "full_name")]
		public string FullName { get; internal set; }

		[DataMember(Name = "metadata")]
		public IReadOnlyDictionary<string, object> Metadata { get; internal set; }
			= EmptyReadOnly<string, object>.Dictionary;
<<<<<<< HEAD

		[DataMember(Name = "roles")]
		public IReadOnlyCollection<string> Roles { get; internal set; }
			= EmptyReadOnly<string>.Collection;

=======

		[DataMember(Name = "roles")]
		public IReadOnlyCollection<string> Roles { get; internal set; }
			= EmptyReadOnly<string>.Collection;

>>>>>>> 20232006
		[DataMember(Name = "username")]
		public string Username { get; internal set; }

		[DataMember(Name = "authentication_realm")]
		public RealmInfo AuthenticationRealm { get; internal set; }

		[DataMember(Name = "lookup_realm")]
		public RealmInfo LookupRealm { get; internal set; }
	}
}<|MERGE_RESOLUTION|>--- conflicted
+++ resolved
@@ -4,8 +4,6 @@
 
 namespace Nest
 {
-<<<<<<< HEAD
-=======
 	public class RealmInfo
 	{
 		[DataMember(Name = "name")]
@@ -15,7 +13,6 @@
 		public string Type { get; internal set; }
 	}
 
->>>>>>> 20232006
 	public class AuthenticateResponse : ResponseBase
 	{
 		[DataMember(Name = "email")]
@@ -27,19 +24,11 @@
 		[DataMember(Name = "metadata")]
 		public IReadOnlyDictionary<string, object> Metadata { get; internal set; }
 			= EmptyReadOnly<string, object>.Dictionary;
-<<<<<<< HEAD
 
 		[DataMember(Name = "roles")]
 		public IReadOnlyCollection<string> Roles { get; internal set; }
 			= EmptyReadOnly<string>.Collection;
 
-=======
-
-		[DataMember(Name = "roles")]
-		public IReadOnlyCollection<string> Roles { get; internal set; }
-			= EmptyReadOnly<string>.Collection;
-
->>>>>>> 20232006
 		[DataMember(Name = "username")]
 		public string Username { get; internal set; }
 
