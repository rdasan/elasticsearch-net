﻿using System;
using System.Collections.Generic;
using System.Linq;
using System.Text;
using System.Threading.Tasks;
using Elasticsearch.Net.Connection;
using Elasticsearch.Net.Serialization;

namespace Nest
{
	public class Metrics : IUrlParameter
	{
		public string GetString(IConnectionConfigurationValues settings)
		{
			throw new NotImplementedException();
		}
	}

	public class Features : IUrlParameter
	{
		public string GetString(IConnectionConfigurationValues settings)
		{
			throw new NotImplementedException();
		}
	}

	public class Feature : IUrlParameter
	{
		public string GetString(IConnectionConfigurationValues settings)
		{
			throw new NotImplementedException();
		}
	}



	public class PropertyNames : IUrlParameter
	{
		public string GetString(IConnectionConfigurationValues settings)
		{
			throw new NotImplementedException();
		}
	}

	public class FieldNames : IUrlParameter
	{
		private readonly string _name;
		public Name(string name)
		{
			this._name = name;
		}
<<<<<<< HEAD

		public string GetString(IConnectionConfigurationValues settings) => this._name;
		public static implicit operator Name(string name) => new Name(name);
	}
=======
>>>>>>> 424db477

		public static implicit operator FieldNames(string[] fields)
		{
			throw new NotImplementedException();
		}
	}

}<|MERGE_RESOLUTION|>--- conflicted
+++ resolved
@@ -40,7 +40,7 @@
 		{
 			throw new NotImplementedException();
 		}
-	}
+		}
 
 	public class FieldNames : IUrlParameter
 	{
@@ -49,16 +49,13 @@
 		{
 			this._name = name;
 		}
-<<<<<<< HEAD
 
 		public string GetString(IConnectionConfigurationValues settings) => this._name;
 		public static implicit operator Name(string name) => new Name(name);
 	}
-=======
->>>>>>> 424db477
 
 		public static implicit operator FieldNames(string[] fields)
-		{
+	{
 			throw new NotImplementedException();
 		}
 	}
