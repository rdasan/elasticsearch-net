--- conflicted
+++ resolved
@@ -19,8 +19,5 @@
 		public string NodeName { get; internal set; }
 		public IReadOnlyCollection<string> Threads { get; internal set; } = EmptyReadOnly<string>.Collection;
 	}
-<<<<<<< HEAD
 
-=======
->>>>>>> 20232006
 }