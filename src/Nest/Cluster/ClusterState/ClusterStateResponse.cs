﻿using System.Collections.Generic;
using System.Runtime.Serialization;
using Elasticsearch.Net;
using Elasticsearch.Net.Utf8Json;

namespace Nest
{
<<<<<<< HEAD
	public class ClusterStateResponse : ResponseBase
	{
		[DataMember(Name = "blocks")]
		public BlockState Blocks { get; internal set; }

		[DataMember(Name = "cluster_name")]
		public string ClusterName { get; internal set; }
=======
	[JsonFormatter(typeof(DynamicResponseFormatter<ClusterStateResponse>))]
	public class ClusterStateResponse : DynamicResponseBase
	{
		public DynamicDictionary State => Self.BackingDictionary;

		[DataMember(Name = "cluster_name")]
		public string ClusterName => State.Get<string>("cluster_name");
>>>>>>> 20232006

		/// <summary>The Universally Unique Identifier for the cluster.</summary>
		/// <remarks>While the cluster is still forming, it is possible for the `cluster_uuid` to be `_na_`.</remarks>
		[DataMember(Name = "cluster_uuid")]
<<<<<<< HEAD
		public string ClusterUUID { get; internal set; }

		[DataMember(Name = "master_node")]
		public string MasterNode { get; internal set; }

		[DataMember(Name = "metadata")]
		public MetadataState Metadata { get; internal set; }

		[DataMember(Name = "nodes")]
		[JsonFormatter(typeof(VerbatimInterfaceReadOnlyDictionaryKeysFormatter<string, NodeState>))]
		public IReadOnlyDictionary<string, NodeState> Nodes { get; internal set; }
			= EmptyReadOnly<string, NodeState>.Dictionary;

		[DataMember(Name = "routing_nodes")]
		public RoutingNodesState RoutingNodes { get; internal set; }

		[DataMember(Name = "routing_table")]
		public RoutingTableState RoutingTable { get; internal set; }

		[DataMember(Name = "state_uuid")]
		public string StateUUID { get; internal set; }

		[DataMember(Name = "version")]
		public long Version { get; internal set; }
=======
		public string ClusterUUID => State.Get<string>("cluster_uuid");

		[DataMember(Name = "master_node")]
		public string MasterNode => State.Get<string>("master_node");

		[DataMember(Name = "state_uuid")]
		public string StateUUID => State.Get<string>("state_uuid");

		[DataMember(Name = "version")]
		public long? Version => State.Get<long?>("version");
>>>>>>> 20232006
	}
}<|MERGE_RESOLUTION|>--- conflicted
+++ resolved
@@ -5,15 +5,6 @@
 
 namespace Nest
 {
-<<<<<<< HEAD
-	public class ClusterStateResponse : ResponseBase
-	{
-		[DataMember(Name = "blocks")]
-		public BlockState Blocks { get; internal set; }
-
-		[DataMember(Name = "cluster_name")]
-		public string ClusterName { get; internal set; }
-=======
 	[JsonFormatter(typeof(DynamicResponseFormatter<ClusterStateResponse>))]
 	public class ClusterStateResponse : DynamicResponseBase
 	{
@@ -21,37 +12,10 @@
 
 		[DataMember(Name = "cluster_name")]
 		public string ClusterName => State.Get<string>("cluster_name");
->>>>>>> 20232006
 
 		/// <summary>The Universally Unique Identifier for the cluster.</summary>
 		/// <remarks>While the cluster is still forming, it is possible for the `cluster_uuid` to be `_na_`.</remarks>
 		[DataMember(Name = "cluster_uuid")]
-<<<<<<< HEAD
-		public string ClusterUUID { get; internal set; }
-
-		[DataMember(Name = "master_node")]
-		public string MasterNode { get; internal set; }
-
-		[DataMember(Name = "metadata")]
-		public MetadataState Metadata { get; internal set; }
-
-		[DataMember(Name = "nodes")]
-		[JsonFormatter(typeof(VerbatimInterfaceReadOnlyDictionaryKeysFormatter<string, NodeState>))]
-		public IReadOnlyDictionary<string, NodeState> Nodes { get; internal set; }
-			= EmptyReadOnly<string, NodeState>.Dictionary;
-
-		[DataMember(Name = "routing_nodes")]
-		public RoutingNodesState RoutingNodes { get; internal set; }
-
-		[DataMember(Name = "routing_table")]
-		public RoutingTableState RoutingTable { get; internal set; }
-
-		[DataMember(Name = "state_uuid")]
-		public string StateUUID { get; internal set; }
-
-		[DataMember(Name = "version")]
-		public long Version { get; internal set; }
-=======
 		public string ClusterUUID => State.Get<string>("cluster_uuid");
 
 		[DataMember(Name = "master_node")]
@@ -62,6 +26,5 @@
 
 		[DataMember(Name = "version")]
 		public long? Version => State.Get<long?>("version");
->>>>>>> 20232006
 	}
 }