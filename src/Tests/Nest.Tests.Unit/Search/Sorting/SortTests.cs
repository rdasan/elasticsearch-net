--- conflicted
+++ resolved
@@ -444,50 +444,6 @@
 		}
 
 		[Test]
-<<<<<<< HEAD
-		public void TestSortAdd()
-		{
-			var s = new SearchDescriptor<ElasticsearchProject>()
-				.From(0)
-				.Size(10)
-				.Sort(new Sort
-				{
-					Field = "field",
-					Order = SortOrder.Descending,
-					Mode = SortMode.Min
-				})
-				.Sort(new GeoDistanceSort()
-				{
-					Field = "geo_field",
-					PinLocation = "40, -70",
-					Mode = SortMode.Max,
-					GeoUnit = GeoUnit.Kilometers
-				})
-				;
-			var json = TestElasticClient.Serialize(s);
-			var expected = @"
-				{
-				  from: 0,
-				  size: 10,
-				  sort: [
-					{
-					  field: {
-						order: ""desc"",
-						mode: ""min"",
-					  }
-					},
-					{
-					  _geo_distance: {
-						geo_field: ""40, -70"",
-						mode: ""max"",
-						unit: ""km""
-					  }
-					}
-				  ]
-				}";
-			Assert.True(json.JsonEquals(expected), json);
-        }
-=======
 		public void SortSerializeThenDeserializeTest()
 		{
 			var d1 = new SearchDescriptor<ElasticsearchProject>()
@@ -520,6 +476,49 @@
 
 			s1Json.JsonEquals(s2Json).Should().BeTrue();
 		}
->>>>>>> de942bd4
+
+		[Test]
+		public void TestSortAdd()
+		{
+			var s = new SearchDescriptor<ElasticsearchProject>()
+				.From(0)
+				.Size(10)
+				.Sort(new Sort
+				{
+					Field = "field",
+					Order = SortOrder.Descending,
+					Mode = SortMode.Min
+				})
+				.Sort(new GeoDistanceSort()
+				{
+					Field = "geo_field",
+					PinLocation = "40, -70",
+					Mode = SortMode.Max,
+					GeoUnit = GeoUnit.Kilometers
+				})
+				;
+			var json = TestElasticClient.Serialize(s);
+			var expected = @"
+				{
+				  from: 0,
+				  size: 10,
+				  sort: [
+					{
+					  field: {
+						order: ""desc"",
+						mode: ""min"",
+					  }
+					},
+					{
+					  _geo_distance: {
+						geo_field: ""40, -70"",
+						mode: ""max"",
+						unit: ""km""
+					  }
+					}
+				  ]
+				}";
+			Assert.True(json.JsonEquals(expected), json);
+        }
 	}
 }