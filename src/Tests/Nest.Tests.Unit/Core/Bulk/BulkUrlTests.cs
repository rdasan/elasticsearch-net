﻿using System;
using Elasticsearch.Net;
using FluentAssertions;
using NUnit.Framework;
using Nest.Tests.MockData.Domain;

namespace Nest.Tests.Unit.Core.Bulk
{
	[TestFixture]
	public class BulkUrlTests : BaseJsonTests
	{
		[Test]
		public void BulkNonFixed()
		{
			var result = this._client.Bulk(b => b
				.Index<ElasticsearchProject>(i => i.Document(new ElasticsearchProject {Id = 2}))
				.Create<ElasticsearchProject>(i => i.Document(new ElasticsearchProject { Id = 3 }))
				.Delete<ElasticsearchProject>(i => i.Document(new ElasticsearchProject { Id = 4 }))
			);
			var status = result.ConnectionStatus;
			var uri = new Uri(result.ConnectionStatus.RequestUrl);
			uri.AbsolutePath.Should().Be("/_bulk");
		}

		[Test]
		public void BulkNonFixedWithParams()
		{
			var result = this._client.Bulk(b => b
				.Refresh()
<<<<<<< HEAD
				.Consistency(ConsistencyOptions.Quorum)
				.Index<ElasticsearchProject>(i => i.Document(new ElasticsearchProject {Id = 2}))
				.Create<ElasticsearchProject>(i => i.Document(new ElasticsearchProject { Id = 3 }))
				.Delete<ElasticsearchProject>(i => i.Document(new ElasticsearchProject { Id = 4 }))
=======
				.Consistency(Consistency.Quorum)
				.Index<ElasticsearchProject>(i => i.Object(new ElasticsearchProject {Id = 2}))
				.Create<ElasticsearchProject>(i => i.Object(new ElasticsearchProject { Id = 3 }))
				.Delete<ElasticsearchProject>(i => i.Object(new ElasticsearchProject { Id = 4 }))
>>>>>>> 0472f5be
			);
			var status = result.ConnectionStatus;
			var uri = new Uri(result.ConnectionStatus.RequestUrl);
			uri.AbsolutePath.Should().Be("/_bulk");
			uri.Query.Should().Be("?refresh=true&consistency=quorum");
		}

		[Test]
		public void BulkFixedIndex()
		{
			var result = this._client.Bulk(b => b
				.FixedPath("myindex")
				.Index<ElasticsearchProject>(i => i.Document(new ElasticsearchProject { Id = 2 }))
				.Create<ElasticsearchProject>(i => i.Document(new ElasticsearchProject { Id = 3 }))
				.Delete<ElasticsearchProject>(i => i.Document(new ElasticsearchProject { Id = 4 }))
			);
			var status = result.ConnectionStatus;
			var uri = new Uri(result.ConnectionStatus.RequestUrl);
			uri.AbsolutePath.Should().Be("/myindex/_bulk");
		}
		[Test]
		public void BulkFixedIndexAndType()
		{
			var result = this._client.Bulk(b => b
				.FixedPath("myindex", "mytype")
				.Index<ElasticsearchProject>(i => i.Document(new ElasticsearchProject { Id = 2 }))
				.Create<ElasticsearchProject>(i => i.Document(new ElasticsearchProject { Id = 3 }))
				.Delete<ElasticsearchProject>(i => i.Document(new ElasticsearchProject { Id = 4 }))
			);
			var status = result.ConnectionStatus;
			var uri = new Uri(result.ConnectionStatus.RequestUrl);
			uri.AbsolutePath.Should().Be("/myindex/mytype/_bulk");
		}
	}
}<|MERGE_RESOLUTION|>--- conflicted
+++ resolved
@@ -27,17 +27,10 @@
 		{
 			var result = this._client.Bulk(b => b
 				.Refresh()
-<<<<<<< HEAD
-				.Consistency(ConsistencyOptions.Quorum)
+				.Consistency(Consistency.Quorum)
 				.Index<ElasticsearchProject>(i => i.Document(new ElasticsearchProject {Id = 2}))
 				.Create<ElasticsearchProject>(i => i.Document(new ElasticsearchProject { Id = 3 }))
 				.Delete<ElasticsearchProject>(i => i.Document(new ElasticsearchProject { Id = 4 }))
-=======
-				.Consistency(Consistency.Quorum)
-				.Index<ElasticsearchProject>(i => i.Object(new ElasticsearchProject {Id = 2}))
-				.Create<ElasticsearchProject>(i => i.Object(new ElasticsearchProject { Id = 3 }))
-				.Delete<ElasticsearchProject>(i => i.Object(new ElasticsearchProject { Id = 4 }))
->>>>>>> 0472f5be
 			);
 			var status = result.ConnectionStatus;
 			var uri = new Uri(result.ConnectionStatus.RequestUrl);
