﻿using System.Linq;
using Elasticsearch.Net;
using FluentAssertions;
using Nest.Tests.MockData;
using Nest.Tests.MockData.Domain;
using NUnit.Framework;

namespace Nest.Tests.Integration.Search
{
	[TestFixture]
	public class PercolateTests : IntegrationTests
	{
		private string _LookFor = NestTestData.Data.First().Followers.First().FirstName;

		[Test]
		public void RegisterPercolateTest()
		{
			var name = "mypercolator";
			var c = this.Client;
			var r = c.RegisterPercolator<ElasticsearchProject>(name, p => p
				.Query(q => q
					.Term(f => f.Name, "elasticsearch.pm")
				)
			);
			Assert.True(r.IsValid);
			Assert.True(r.Created);
			Assert.AreEqual(r.Index, ElasticsearchConfiguration.DefaultIndex);
			Assert.AreEqual(r.Type, ".percolator");
			Assert.AreEqual(r.Id, name);
			Assert.Greater(r.Version, 0);
			var request = r.ConnectionStatus.Request.Utf8String();
			request.Should().NotBeNullOrEmpty().And.NotBe("{}");

		}
		[Test]
		public void UnregisterPercolateTest()
		{
			var name = "mypercolator";
			var c = this.Client;
			var r = c.RegisterPercolator<ElasticsearchProject>(name, p => p
				.AddMetadata(md=>md.Add("color", "blue"))
				.Query(q => q
					.Term(f => f.Name, "elasticsearch.pm")
				)
			);
			Assert.True(r.IsValid);
			Assert.True(r.Created);
			Assert.AreEqual(r.Index, ElasticsearchConfiguration.DefaultIndex);
			Assert.AreEqual(r.Id, name);
			Assert.Greater(r.Version, 0);

			var re = c.UnregisterPercolator<ElasticsearchProject>(name);
			Assert.True(re.IsValid);
			Assert.True(re.Found);
			Assert.AreEqual(re.Index, ElasticsearchConfiguration.DefaultIndex);
			Assert.AreEqual(re.Type, ".percolator");
			Assert.AreEqual(re.Id, name);
			Assert.Greater(re.Version, 0);
			re = c.UnregisterPercolator<ElasticsearchProject>(name);
			Assert.True(re.IsValid);
			Assert.False(re.Found);
		}

		[Test]
		public void PercolateDoc()
		{
			this.RegisterPercolateTest(); // I feel a little dirty.
			var c = this.Client;
			var name = "mypercolator";

			var document = new ElasticsearchProject()
			{
				Id = 12,
				Name = "elasticsearch.pm",
				Country = "netherlands",
				LOC = 100000, //Too many :(
			};

			var r = c.Percolate<ElasticsearchProject>(p=>p.Document(document));
			Assert.True(r.IsValid);
			Assert.NotNull(r.Matches);
			Assert.True(r.Matches.Select(m=>m.Id).Contains(name));

			var indexResult = c.Index(document);
			

			r = c.Percolate<ElasticsearchProject>(p=>p.Id(indexResult.Id));
			Assert.True(r.IsValid);
			Assert.NotNull(r.Matches);
			Assert.True(r.Matches.Select(m=>m.Id).Contains(name));
			
			var re = c.UnregisterPercolator<ElasticsearchProject>(name);
		}
		[Test]
		public void PercolateTypedDoc()
		{
			this.RegisterPercolateTest(); // I feel a little dirty.
			var c = this.Client;
			var name = "eclecticsearch";
			var r = c.RegisterPercolator<ElasticsearchProject>(name, p => p
				 .Query(q => q
					.Term(f => f.Country, "netherlands")
				 )
			 );
			Assert.True(r.IsValid);
			Assert.True(r.Created);
			var obj = new ElasticsearchProject()
			{
				Name = "NEST",
				Country = "netherlands",
				LOC = 100000, //Too many :(
			};
<<<<<<< HEAD
			var percolateResponse = this.Client.Percolate(obj);
=======
			var percolateResponse = this._client.Percolate<ElasticsearchProject>(p=>p
				.Document(obj)
				.TrackScores(false)	
			);
>>>>>>> ff3d3d7e
			Assert.True(percolateResponse.IsValid);
			Assert.NotNull(percolateResponse.Matches);
			Assert.True(percolateResponse.Matches.Select(m=>m.Id).Contains(name));

			var re = c.UnregisterPercolator<ElasticsearchProject>(name);
		}
		[Test]
		public void PercolateTypedDocWithQuery()
		{
			var c = this.Client;
			var name = "eclecticsearch" + ElasticsearchConfiguration.NewUniqueIndexName();
			var re = c.UnregisterPercolator<ElasticsearchProject>(name);
			var r = c.RegisterPercolator<ElasticsearchProject>(name, p => p
				 .AddMetadata(md=>md.Add("color", "blue"))
				 .Query(q => q
					.Term(f => f.Country, "netherlands")
				 )
			 );
			Assert.True(r.IsValid);
			Assert.True(r.Created);
			c.Refresh();
			var obj = new ElasticsearchProject()
			{
				Name = "NEST",
				Country = "netherlands",
				LOC = 100000, //Too many :(
			};
<<<<<<< HEAD
			var percolateResponse = this.Client.Percolate(obj,p => p.Query(q=>q.Match(m=>m.OnField("color").Query("blue"))));
=======
			var percolateResponse = this._client.Percolate<ElasticsearchProject>(p => p
				.Document(obj)
				.Query(q=>q.Match(m=>m.OnField("color").Query("blue")))
			);
>>>>>>> ff3d3d7e
			Assert.True(percolateResponse.IsValid);
			Assert.NotNull(percolateResponse.Matches);
			Assert.True(percolateResponse.Matches.Select(m=>m.Id).Contains(name));

			//should not match since we registered with the color blue
<<<<<<< HEAD
			percolateResponse = this.Client.Percolate(obj, p => p.Query(q => q.Term("color", "green")));
=======
			percolateResponse = this._client.Percolate<ElasticsearchProject>(p => p
				.Query(q => q.Term("color", "green"))
				.Document(obj)
			);

>>>>>>> ff3d3d7e
			Assert.True(percolateResponse.IsValid);
			Assert.NotNull(percolateResponse.Matches);
			Assert.False(percolateResponse.Matches.Select(m=>m.Id).Contains(name));

			var countPercolateReponse = this.Client.PercolateCount(obj,p => p
				.Query(q=>q.Match(m=>m.OnField("color").Query("blue")))
			);
			countPercolateReponse.IsValid.Should().BeTrue();
			countPercolateReponse.Total.Should().Be(1);
			re = c.UnregisterPercolator<ElasticsearchProject>(name);

		}
	}
}<|MERGE_RESOLUTION|>--- conflicted
+++ resolved
@@ -16,7 +16,7 @@
 		public void RegisterPercolateTest()
 		{
 			var name = "mypercolator";
-			var c = this.Client;
+			var c = this._client;
 			var r = c.RegisterPercolator<ElasticsearchProject>(name, p => p
 				.Query(q => q
 					.Term(f => f.Name, "elasticsearch.pm")
@@ -36,7 +36,7 @@
 		public void UnregisterPercolateTest()
 		{
 			var name = "mypercolator";
-			var c = this.Client;
+			var c = this._client;
 			var r = c.RegisterPercolator<ElasticsearchProject>(name, p => p
 				.AddMetadata(md=>md.Add("color", "blue"))
 				.Query(q => q
@@ -65,7 +65,7 @@
 		public void PercolateDoc()
 		{
 			this.RegisterPercolateTest(); // I feel a little dirty.
-			var c = this.Client;
+			var c = this._client;
 			var name = "mypercolator";
 
 			var document = new ElasticsearchProject()
@@ -95,7 +95,7 @@
 		public void PercolateTypedDoc()
 		{
 			this.RegisterPercolateTest(); // I feel a little dirty.
-			var c = this.Client;
+			var c = this._client;
 			var name = "eclecticsearch";
 			var r = c.RegisterPercolator<ElasticsearchProject>(name, p => p
 				 .Query(q => q
@@ -110,14 +110,10 @@
 				Country = "netherlands",
 				LOC = 100000, //Too many :(
 			};
-<<<<<<< HEAD
-			var percolateResponse = this.Client.Percolate(obj);
-=======
 			var percolateResponse = this._client.Percolate<ElasticsearchProject>(p=>p
 				.Document(obj)
 				.TrackScores(false)	
 			);
->>>>>>> ff3d3d7e
 			Assert.True(percolateResponse.IsValid);
 			Assert.NotNull(percolateResponse.Matches);
 			Assert.True(percolateResponse.Matches.Select(m=>m.Id).Contains(name));
@@ -127,7 +123,7 @@
 		[Test]
 		public void PercolateTypedDocWithQuery()
 		{
-			var c = this.Client;
+			var c = this._client;
 			var name = "eclecticsearch" + ElasticsearchConfiguration.NewUniqueIndexName();
 			var re = c.UnregisterPercolator<ElasticsearchProject>(name);
 			var r = c.RegisterPercolator<ElasticsearchProject>(name, p => p
@@ -145,33 +141,25 @@
 				Country = "netherlands",
 				LOC = 100000, //Too many :(
 			};
-<<<<<<< HEAD
-			var percolateResponse = this.Client.Percolate(obj,p => p.Query(q=>q.Match(m=>m.OnField("color").Query("blue"))));
-=======
 			var percolateResponse = this._client.Percolate<ElasticsearchProject>(p => p
 				.Document(obj)
 				.Query(q=>q.Match(m=>m.OnField("color").Query("blue")))
 			);
->>>>>>> ff3d3d7e
 			Assert.True(percolateResponse.IsValid);
 			Assert.NotNull(percolateResponse.Matches);
 			Assert.True(percolateResponse.Matches.Select(m=>m.Id).Contains(name));
 
 			//should not match since we registered with the color blue
-<<<<<<< HEAD
-			percolateResponse = this.Client.Percolate(obj, p => p.Query(q => q.Term("color", "green")));
-=======
 			percolateResponse = this._client.Percolate<ElasticsearchProject>(p => p
 				.Query(q => q.Term("color", "green"))
 				.Document(obj)
 			);
 
->>>>>>> ff3d3d7e
 			Assert.True(percolateResponse.IsValid);
 			Assert.NotNull(percolateResponse.Matches);
 			Assert.False(percolateResponse.Matches.Select(m=>m.Id).Contains(name));
 
-			var countPercolateReponse = this.Client.PercolateCount(obj,p => p
+			var countPercolateReponse = this._client.PercolateCount(obj,p => p
 				.Query(q=>q.Match(m=>m.OnField("color").Query("blue")))
 			);
 			countPercolateReponse.IsValid.Should().BeTrue();
