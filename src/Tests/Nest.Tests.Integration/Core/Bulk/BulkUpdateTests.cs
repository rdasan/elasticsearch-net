﻿using System.Linq;
using FluentAssertions;
using NUnit.Framework;
using Nest.Tests.MockData.Domain;

namespace Nest.Tests.Integration.Core.Bulk
{
<<<<<<< HEAD
	[TestFixture]
=======
>>>>>>> b7befa3b
	public class BulkUpdateTests : IntegrationTests
	{

		[Test]
		public void BulkUpdateObject()
		{
			//Lets first insert some documents with id range 5000-6000
			var descriptor = new BulkDescriptor().FixedPath(this.Settings.DefaultIndex);
			foreach (var i in Enumerable.Range(5000, 1000))
				descriptor.Index<ElasticsearchProject>(op => op.Document(new ElasticsearchProject { Id = i }));

			var result = this.Client.Bulk(d=>descriptor);
			result.Should().NotBeNull();
			result.IsValid.Should().BeTrue();

			//Now lets update all of them giving them a name
			descriptor = new BulkDescriptor().Refresh().FixedPath(this.Settings.DefaultIndex);
			foreach (var i in Enumerable.Range(5000, 1000))
			{
				int id = i;
				descriptor.Update<ElasticsearchProject, object>(op => op
					.IdFrom(new ElasticsearchProject { Id = id })
					.Doc(new { name = "SufixedName-" + id})
				);
			}

			result = this.Client.Bulk(d=>descriptor);
			result.Should().NotBeNull();
			result.IsValid.Should().BeTrue();
			result.Errors.Should().BeFalse();
			result.Items.Count().Should().Be(1000);
			result.Items.All(i => i != null).Should().BeTrue();

			var updatedObject = this.Client.Source<ElasticsearchProject>(i=>i.Id(5000));
			Assert.NotNull(updatedObject);
			Assert.AreEqual(updatedObject.Name, "SufixedName-5000");

		}
	}
}<|MERGE_RESOLUTION|>--- conflicted
+++ resolved
@@ -5,10 +5,7 @@
 
 namespace Nest.Tests.Integration.Core.Bulk
 {
-<<<<<<< HEAD
 	[TestFixture]
-=======
->>>>>>> b7befa3b
 	public class BulkUpdateTests : IntegrationTests
 	{
 
