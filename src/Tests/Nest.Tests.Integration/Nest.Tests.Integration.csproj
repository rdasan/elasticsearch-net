--- conflicted
+++ resolved
@@ -89,10 +89,7 @@
     <Compile Include="Connection\Failover\SniffTests.cs" />
     <Compile Include="Connection\HttpClient\HttpClientTests.cs" />
     <Compile Include="Connection\Security\BasicAuthenticationTests.cs" />
-<<<<<<< HEAD
-=======
     <Compile Include="Connection\Security\SniffingUsingSSLTests.cs" />
->>>>>>> ce2faf2f
     <Compile Include="Connection\Security\UnauthorizedRequestTests.cs" />
     <Compile Include="Connection\Thrift\ThiftBugReportTests.cs" />
     <Compile Include="Core\Analyze\AnalyzeTests.cs" />
