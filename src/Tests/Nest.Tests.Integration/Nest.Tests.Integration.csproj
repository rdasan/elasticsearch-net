--- conflicted
+++ resolved
@@ -106,12 +106,9 @@
     <Compile Include="Core\Bulk\BulkUpdateTests.cs" />
     <Compile Include="Core\Explain\ExplainTests.cs" />
     <Compile Include="Core\Exists\AliasExists.cs" />
-<<<<<<< HEAD
     <Compile Include="Core\MultiPercolate\MultiPercolateTests.cs" />
     <Compile Include="Core\Percolate\PercolateTests.cs" />
-=======
     <Compile Include="Core\Map\Mapping\MappingTransformTests.cs" />
->>>>>>> b79a28dd
     <Compile Include="Core\Repository\RestoreTests.cs" />
     <Compile Include="Core\Repository\CreateRepositoryTests.cs" />
     <Compile Include="Core\ClearScroll\ClearScrollTests.cs" />
