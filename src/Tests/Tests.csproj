--- conflicted
+++ resolved
@@ -17,15 +17,15 @@
     <NuGetPackageImportStamp>
     </NuGetPackageImportStamp>
   </PropertyGroup>
-  <PropertyGroup Condition=" '$(Configuration)|$(Platform)' == 'Debug|AnyCPU' ">
-    <DebugSymbols>true</DebugSymbols>
-    <DebugType>full</DebugType>
-    <Optimize>false</Optimize>
-    <OutputPath>bin\Debug\</OutputPath>
-    <DefineConstants>DEBUG;TRACE</DefineConstants>
-    <ErrorReport>prompt</ErrorReport>
-    <WarningLevel>4</WarningLevel>
-  </PropertyGroup>
+	<PropertyGroup Condition=" '$(Configuration)|$(Platform)' == 'Debug|AnyCPU' ">
+		<DebugSymbols>true</DebugSymbols>
+		<DebugType>full</DebugType>
+		<Optimize>false</Optimize>
+		<OutputPath>bin\Debug\</OutputPath>
+		<DefineConstants>DEBUG;TRACE</DefineConstants>
+		<ErrorReport>prompt</ErrorReport>
+		<WarningLevel>4</WarningLevel>
+	</PropertyGroup>
   <PropertyGroup Condition=" '$(Configuration)|$(Platform)' == 'Release|AnyCPU' ">
     <DebugType>pdbonly</DebugType>
     <Optimize>true</Optimize>
@@ -281,12 +281,9 @@
     <Folder Include="Aggregations\Metric\" />
     <Folder Include="Aggregations\Pipeline\" />
     <Folder Include="Cluster\NodeStats\" />
-<<<<<<< HEAD
     <Folder Include="Document\Single\Source\" />
     <Folder Include="Document\Single\Update\" />
     <Folder Include="Indices\AliasManagement\" />
-=======
->>>>>>> d79b511f
     <Folder Include="Migration\" />
     <Folder Include="Modules\" />
     <Folder Include="Plugins\Analysis\Phonetic\" />
