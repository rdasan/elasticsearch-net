--- conflicted
+++ resolved
@@ -334,22 +334,15 @@
 				.KeywordMarker("marker", t => t
 					.IgnoreCase()
 					.Keywords("a", "b")
-					.KeywordsPattern(".*")
-					.KeywordsPath("path")
-				);
-
-			public override ITokenFilter Initializer => new KeywordMarkerTokenFilter { IgnoreCase = true, Keywords = new[] { "a", "b" }, KeywordsPath = "path", KeywordsPattern = ".*" };
+				);
+
+			public override ITokenFilter Initializer => new KeywordMarkerTokenFilter { IgnoreCase = true, Keywords = new[] { "a", "b" } };
 
 			public override object Json => new
 			{
 				type = "keyword_marker",
 				keywords = new[] { "a", "b" },
 				ignore_case = true,
-<<<<<<< HEAD
-				keywords_path = "path",
-				keywords_pattern = ".*"
-=======
->>>>>>> 5158200c
 			};
 
 			public override string Name => "marker";
