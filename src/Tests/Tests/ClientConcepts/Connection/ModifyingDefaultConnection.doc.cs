--- conflicted
+++ resolved
@@ -141,6 +141,7 @@
 			}
 		}
 
+
 		/**
 		 * As before, a new instance of the custom connection is passed to `ConnectionSettings` in order to
 		 * use
@@ -156,10 +157,7 @@
 		 * See <<working-with-certificates, Working with certificates>> for further details.
 		 */
 #endif
-<<<<<<< HEAD
-=======
 #if DOTNETCORE
->>>>>>> 20232006
 
 		/*
 		* [[kerberos-authentication]]
@@ -181,9 +179,9 @@
 				return message;
 			}
 		}
-<<<<<<< HEAD
-=======
+		/**
+		 * See <<working-with-certificates, Working with certificates>> for further details.
+		 */
 #endif
->>>>>>> 20232006
 	}
 }