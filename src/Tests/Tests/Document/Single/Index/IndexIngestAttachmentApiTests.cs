--- conflicted
+++ resolved
@@ -193,17 +193,13 @@
 			);
 
 			createIndexResponse.ShouldBeValid();
-<<<<<<< HEAD
-			var ndexResponse = _client.Index<IngestedAttachment>(Document, i => i
-=======
-			var ndexResponse = _client.Index(Document, i => i
->>>>>>> 20232006
+			var indexResponse = _client.Index(Document, i => i
 				.Index(Index)
 				.Refresh(Refresh.True)
 				.Pipeline(PipelineId)
 			);
 
-			ndexResponse.ShouldBeValid();
+			indexResponse.ShouldBeValid();
 		}
 
 		[I]
@@ -217,16 +213,12 @@
 			var ingestedAttachment = getResponse.Source;
 			ingestedAttachment.Should().NotBeNull();
 
-<<<<<<< HEAD
-			var ndexResponse = _client.Index<IngestedAttachment>(ingestedAttachment, i => i
-=======
-			var ndexResponse = _client.Index(ingestedAttachment, i => i
->>>>>>> 20232006
+			var indexResponse = _client.Index(ingestedAttachment, i => i
 				.Index(Index + "2")
 				.Refresh(Refresh.True)
 			);
 
-			ndexResponse.ShouldBeValid();
+			indexResponse.ShouldBeValid();
 
 			getResponse = _client.Get<IngestedAttachment>(1, g => g
 				.Index(Index + "2")
