﻿using System;
using System.Collections.Generic;
using Elastic.Managed.Ephemeral;
using Elastic.Xunit.XunitPlumbing;
using Elasticsearch.Net;
using FluentAssertions;
using Nest;
using Tests.Core.ManagedElasticsearch.Clusters;
using Tests.Framework.EndpointTests;
using Tests.Framework.EndpointTests.TestState;

namespace Tests.XPack.Security.User.PutUser
{
	[SkipVersion("<2.3.0", "")]
	public class PutUserApiTests : ApiIntegrationTestBase<XPackCluster, PutUserResponse, IPutUserRequest, PutUserDescriptor, PutUserRequest>
	{
		public PutUserApiTests(XPackCluster cluster, EndpointUsage usage) : base(cluster, usage) { }

		protected override bool ExpectIsValid => true;

		protected override object ExpectJson => new
		{
			roles = new[] { "user" },
			password = Password,
			email = Email,
			full_name = CallIsolatedValue,
			metadata = new
			{
				x = CallIsolatedValue
			}
		};

		protected override int ExpectStatusCode => 200;

		protected override Func<PutUserDescriptor, IPutUserRequest> Fluent => d => d
			.Roles("user")
			.Password(Password)
			.Email(Email)
			.FullName(CallIsolatedValue)
			.Metadata(m => m
				.Add("x", CallIsolatedValue)
			);

		protected override HttpMethod HttpMethod => HttpMethod.PUT;

		protected override PutUserRequest Initializer => new PutUserRequest(CallIsolatedValue)
		{
			Roles = new[] { "user" },
			Password = Password,
			Email = Email,
			FullName = CallIsolatedValue,
			Metadata = new Dictionary<string, object>
			{
				{ "x", CallIsolatedValue }
			}
		};

		protected override bool SupportsDeserialization => false;

		protected override string UrlPath => $"/_security/user/{CallIsolatedValue}";

		private string Email => $"{CallIsolatedValue}@example.example";

		private string Password => CallIsolatedValue;

		protected override LazyResponses ClientUsage() => Calls(
			(client, f) => client.Security.PutUser(CallIsolatedValue, f),
			(client, f) => client.Security.PutUserAsync(CallIsolatedValue, f),
			(client, r) => client.Security.PutUser(r),
			(client, r) => client.Security.PutUserAsync(r)
		);

		protected override PutUserDescriptor NewDescriptor() => new PutUserDescriptor(CallIsolatedValue);

<<<<<<< HEAD
		protected override void ExpectResponse(PutUserResponse response)
		{
			response.Created.Should().BeTrue();
		}
=======
		protected override void ExpectResponse(PutUserResponse response) => 
			response.Created.Should().BeTrue("{0}", response.DebugInformation);
>>>>>>> 20232006
	}

	public class PutUserRunAsApiTests : PutUserApiTests
	{
		public PutUserRunAsApiTests(XPackCluster cluster, EndpointUsage usage) : base(cluster, usage)
		{
			// ReSharper disable VirtualMemberCallInConstructor
			var x = Client.Security.GetUser(new GetUserRequest(ClusterAuthentication.User.Username));
			var y = Client.Security.GetRole(new GetRoleRequest(ClusterAuthentication.User.Role));
			// ReSharper restore VirtualMemberCallInConstructor
		}

		protected override bool ExpectIsValid => false;
		protected override int ExpectStatusCode => 403;

		protected override Func<PutUserDescriptor, IPutUserRequest> Fluent => f => base.Fluent(f
			.RequestConfiguration(c => c
				.RunAs(ClusterAuthentication.User.Username)
			));

		protected override PutUserRequest Initializer
		{
			get
			{
				var request = base.Initializer;
				request.RequestConfiguration = new RequestConfiguration
				{
					RunAs = ClusterAuthentication.User.Username
				};
				return request;
			}
		}

		protected override void ExpectResponse(PutUserResponse response) { }
	}
}<|MERGE_RESOLUTION|>--- conflicted
+++ resolved
@@ -72,15 +72,8 @@
 
 		protected override PutUserDescriptor NewDescriptor() => new PutUserDescriptor(CallIsolatedValue);
 
-<<<<<<< HEAD
-		protected override void ExpectResponse(PutUserResponse response)
-		{
-			response.Created.Should().BeTrue();
-		}
-=======
 		protected override void ExpectResponse(PutUserResponse response) => 
 			response.Created.Should().BeTrue("{0}", response.DebugInformation);
->>>>>>> 20232006
 	}
 
 	public class PutUserRunAsApiTests : PutUserApiTests
