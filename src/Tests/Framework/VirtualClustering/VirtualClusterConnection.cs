--- conflicted
+++ resolved
@@ -152,19 +152,15 @@
 		{
 			var state = this.Calls[requestData.Uri.Port];
 			var failed = Interlocked.Increment(ref state.Failures);
-<<<<<<< HEAD
-			throw new Elasticsearch.Net.Connection.PipelineException(PipelineFailure.BadResponse, (Exception)null);
-=======
 			if (rule.Return == null)
-				throw new ElasticsearchException(PipelineFailure.BadResponse, (Exception)null);
+				throw new PipelineException(PipelineFailure.BadResponse, (Exception)null);
 			return rule.Return.Match(
 				(e) =>
 				{
-					throw new ElasticsearchException(PipelineFailure.BadResponse, e);
+					throw new PipelineException(PipelineFailure.BadResponse, e);
 				},
 				(statusCode) => this.ReturnConnectionStatus<TReturn>(requestData, CallResponse(), statusCode)
 			);
->>>>>>> c367af06
 		}
 
 		private ElasticsearchResponse<TReturn> Success<TReturn, TRule>(RequestData requestData, Action<TRule> beforeReturn, Func<byte[]> successResponse, TRule rule)
