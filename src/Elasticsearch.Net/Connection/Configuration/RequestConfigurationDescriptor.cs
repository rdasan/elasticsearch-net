--- conflicted
+++ resolved
@@ -24,11 +24,9 @@
 		
 		IEnumerable<int> IRequestConfiguration.AllowedStatusCodes { get; set; }
 
-<<<<<<< HEAD
 		BasicAuthorizationCredentials IRequestConfiguration.BasicAuthorizationCredentials { get; set; }
-=======
+
 		bool IRequestConfiguration.EnableHttpPipelining { get; set; }
->>>>>>> d2f60752
 
 		public RequestConfigurationDescriptor RequestTimeout(int requestTimeoutInMilliseconds)
 		{
@@ -83,18 +81,18 @@
 			return this;
 		}
 
-<<<<<<< HEAD
 		public RequestConfigurationDescriptor BasicAuthorization(string userName, string password)
 		{
 			if (Self.BasicAuthorizationCredentials == null)
 				Self.BasicAuthorizationCredentials = new BasicAuthorizationCredentials();
 			Self.BasicAuthorizationCredentials.UserName = userName;
 			Self.BasicAuthorizationCredentials.Password = password;
-=======
+			return this;
+		}
+
 		public RequestConfigurationDescriptor EnableHttpPipelining(bool enable = true)
 		{
 			Self.EnableHttpPipelining = enable;
->>>>>>> d2f60752
 			return this;
 		}
 	}
