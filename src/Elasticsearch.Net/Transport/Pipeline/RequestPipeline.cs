using System;
using System.Collections.Generic;
using System.IO;
using System.Linq;
using System.Threading;
using System.Threading.Tasks;
using static Elasticsearch.Net.AuditEvent;

namespace Elasticsearch.Net
{

	public class RequestPipeline : IRequestPipeline
	{
		private readonly IConnectionConfigurationValues _settings;
		private readonly IConnection _connection;
		private readonly IConnectionPool _connectionPool;
		private readonly IDateTimeProvider _dateTimeProvider;
		private readonly IMemoryStreamFactory _memoryStreamFactory;
		private readonly CancellationToken _cancellationToken;

		private IRequestParameters RequestParameters { get; }
		private IRequestConfiguration RequestConfiguration { get; }

		public DateTime StartedOn { get; }

		public List<Audit> AuditTrail { get; } = new List<Audit>();
		private int _retried = 0;
		public int Retried => _retried;

		public RequestPipeline(
			IConnectionConfigurationValues configurationValues,
			IDateTimeProvider dateTimeProvider,
			IMemoryStreamFactory memoryStreamFactory,
			IRequestParameters requestParameters)
		{
			this._settings = configurationValues;
			this._connectionPool = this._settings.ConnectionPool;
			this._connection = this._settings.Connection;
			this._dateTimeProvider = dateTimeProvider;
			this._memoryStreamFactory = memoryStreamFactory;

			this.RequestParameters = requestParameters;
			this.RequestConfiguration = requestParameters?.RequestConfiguration;
			this._cancellationToken = this.RequestConfiguration?.CancellationToken ?? CancellationToken.None;
			this.StartedOn = dateTimeProvider.Now();
		}

		public int MaxRetries => 
			this.RequestConfiguration?.ForceNode != null 
			? 0
			: Math.Min(this.RequestConfiguration?.MaxRetries ?? this._settings.MaxRetries.GetValueOrDefault(int.MaxValue), this._connectionPool.MaxRetries);

<<<<<<< HEAD
		private bool MaxRetriesReached => this.Retried >= this.MaxRetries && this.MaxRetries > 0;

		public bool FirstPoolUsageNeedsSniffing =>
			this._connectionPool.SupportsReseeding && this._settings.SniffsOnStartup && !this._connectionPool.SniffedOnStartup;
=======
		public bool FirstPoolUsageNeedsSniffing =>
			(!this.RequestConfiguration?.DisableSniff).GetValueOrDefault(true)
				&& this._connectionPool.SupportsReseeding && this._settings.SniffsOnStartup && !this._connectionPool.SniffedOnStartup;
>>>>>>> c367af06

		public bool SniffsOnConnectionFailure => 
			(!this.RequestConfiguration?.DisableSniff).GetValueOrDefault(true)
				&& this._connectionPool.SupportsReseeding && this._settings.SniffsOnConnectionFault;

		public bool SniffsOnStaleCluster => 
			(!this.RequestConfiguration?.DisableSniff).GetValueOrDefault(true)
				&&this._connectionPool.SupportsReseeding && this._settings.SniffInformationLifeSpan.HasValue;

		public bool StaleClusterState
		{
			get
			{
				if (!SniffsOnStaleCluster) return false;
				// ReSharper disable once PossibleInvalidOperationException
				// already checked by SniffsOnStaleCluster
				var sniffLifeSpan = this._settings.SniffInformationLifeSpan.Value;

				var now = this._dateTimeProvider.Now();
				var lastSniff = this._connectionPool.LastUpdate;

				return sniffLifeSpan < (now - lastSniff);
			}
		}

		private bool PingDisabled(Node node) => 
			(this.RequestConfiguration?.DisablePing).GetValueOrDefault(false)
				|| this._settings.DisablePings || !this._connectionPool.SupportsPinging || !node.IsResurrected;

		TimeSpan PingTimeout =>
			 this.RequestConfiguration?.PingTimeout
			?? this._settings.PingTimeout
			?? (this._connectionPool.UsingSsl ? ConnectionConfiguration.DefaultPingTimeoutOnSSL : ConnectionConfiguration.DefaultPingTimeout);

		TimeSpan RequestTimeout => this.RequestConfiguration?.RequestTimeout ?? this._settings.RequestTimeout;

		public bool IsTakingTooLong
		{
			get
			{
				var timeout = this._settings.MaxRetryTimeout.GetValueOrDefault(this.RequestTimeout);
				var now = this._dateTimeProvider.Now();

				//we apply a soft margin so that if a request timesout at 59 seconds when the maximum is 60 we also abort.
				var margin = (timeout.TotalMilliseconds / 100.0) * 98;
				var marginTimeSpan = TimeSpan.FromMilliseconds(margin);
				var timespanCall = (now - this.StartedOn);
				var tookToLong = timespanCall >= marginTimeSpan;
				return tookToLong;
			}
		}

		public bool Refresh { get; private set; }

		public bool DepleededRetries => this.Retried >= this.MaxRetries + 1 || this.IsTakingTooLong;

		private Auditable Audit(AuditEvent type) => new Auditable(type, this.AuditTrail, this._dateTimeProvider);

		public void MarkDead(Node node)
		{
			var deadUntil = this._dateTimeProvider.DeadTime(node.FailedAttempts, this._settings.DeadTimeout, this._settings.MaxDeadTimeout);
			node.MarkDead(deadUntil);
			this._retried++;
		}

		public void MarkAlive(Node node) => node.MarkAlive();

		public void FirstPoolUsage(SemaphoreSlim semaphore)
		{
			if (!this.FirstPoolUsageNeedsSniffing) return;
<<<<<<< HEAD
			if (!semaphore.Wait(this._settings.Timeout))
				throw new PipelineException(PipelineFailure.CouldNotStartSniffOnStartup, (Exception)null);
=======
			if (!semaphore.Wait(this._settings.RequestTimeout))
				throw new ElasticsearchException(PipelineFailure.CouldNotStartSniffOnStartup, (Exception)null);
>>>>>>> c367af06
			if (!this.FirstPoolUsageNeedsSniffing) return;
			try
			{
				using (this.Audit(SniffOnStartup))
				{
					this.Sniff();
					this._connectionPool.SniffedOnStartup = true;
				}
			}
			finally
			{
				semaphore.Release();
			}
		}

		public async Task FirstPoolUsageAsync(SemaphoreSlim semaphore)
		{
			if (!this.FirstPoolUsageNeedsSniffing) return;
			var success = await semaphore.WaitAsync(this._settings.RequestTimeout, this._cancellationToken);
			if (!success)
				throw new PipelineException(PipelineFailure.CouldNotStartSniffOnStartup, (Exception)null);

			if (!this.FirstPoolUsageNeedsSniffing) return;
			try
			{
				using (this.Audit(SniffOnStartup))
				{
					await this.SniffAsync();
					this._connectionPool.SniffedOnStartup = true;
				}
			}
			finally
			{
				semaphore.Release();
			}
		}

		public void SniffOnStaleCluster()
		{
			if (!StaleClusterState) return;
			using (this.Audit(AuditEvent.SniffOnStaleCluster))
			{
				this.Sniff();
				this._connectionPool.SniffedOnStartup = true;
			}
		}

		public async Task SniffOnStaleClusterAsync()
		{
			if (!StaleClusterState) return;
			using (this.Audit(AuditEvent.SniffOnStaleCluster))
			{
				await this.SniffAsync();
				this._connectionPool.SniffedOnStartup = true;
			}
		}

		public IEnumerable<Node> NextNode()
		{
			if (this.RequestConfiguration?.ForceNode != null)
			{
				yield return new Node(this.RequestConfiguration.ForceNode);
				yield break;
			}

			//This for loop allows to break out of the view state machine if we need to 
			//force a refresh (after reseeding connectionpool). We have a hardcoded limit of only
			//allowing 100 of these refreshes per call
			var refreshed = false;
			for (var i = 0; i < 100; i++)
			{
				if (this.DepleededRetries) yield break;
				foreach (var node in this._connectionPool.CreateView().TakeWhile(node => !this.DepleededRetries))
				{
					yield return node;
					if (!this.Refresh) continue;
					this.Refresh = false;
					refreshed = true;
					break;
				}
				//unless a refresh was requested we will not iterate over more then a single view.
				//keep in mind refreshes are also still bound to overall maxretry count/timeout.
				if (!refreshed) break;
			}
		}

		private RequestData CreatePingRequestData(Node node, Auditable audit)
		{
			audit.Node = node;

			var requestOverrides = new RequestConfiguration
			{
				PingTimeout = this.PingTimeout,
				RequestTimeout =  this.RequestTimeout,
				BasicAuthenticationCredentials = this._settings.BasicAuthenticationCredentials,
				EnableHttpPipelining = this.RequestConfiguration?.EnableHttpPipelining ?? this._settings.HttpPipeliningEnabled,
				ForceNode = this.RequestConfiguration?.ForceNode,
				CancellationToken = this.RequestConfiguration?.CancellationToken ?? default(CancellationToken)
			};

			return new RequestData(HttpMethod.HEAD, "/", null, this._settings, requestOverrides, this._memoryStreamFactory) { Node = node };
		}

		public void Ping(Node node)
		{
			if (PingDisabled(node)) return;

			using (var audit = this.Audit(PingSuccess))
			{
				try
				{
					var pingData = CreatePingRequestData(node, audit);
					this._connection.Request<VoidResponse>(pingData);
				}
				catch
				{
					audit.Event = PingFailure;
					if (this.SniffsOnConnectionFailure) this.Sniff();
					throw;
				}
			}
		}


		public async Task PingAsync(Node node)
		{
			if (PingDisabled(node)) return;

			using (var audit = this.Audit(PingSuccess))
			{
				try
				{
					var pingData = CreatePingRequestData(node, audit);
					await this._connection.RequestAsync<VoidResponse>(pingData);
				}
				catch
				{
					audit.Event = PingFailure;
					if (this.SniffsOnConnectionFailure) await this.SniffAsync();
					throw;
				}
			}
		}

		private string SniffPath => "_nodes/_all/settings?flat_settings&timeout=" + this.PingTimeout;

		public IEnumerable<Node> SniffNodes => this._connectionPool.CreateView().ToList().OrderBy(n => n.MasterEligable ? n.Uri.Port : int.MaxValue);

		public void Sniff()
		{
			var path = this.SniffPath;
			var exceptions = new List<PipelineException>();
			foreach (var node in this.SniffNodes)
			{
				using (var audit = this.Audit(SniffSuccess))
				{
					audit.Node = node;
					try
					{
						var requestData = new RequestData(HttpMethod.GET, path, null, this._settings, this._memoryStreamFactory) { Node = node };
						var response = this._connection.Request<SniffResponse>(requestData);
						var nodes = response.Body.ToNodes(this._connectionPool.UsingSsl);
						this._connectionPool.Reseed(nodes);
						this.Refresh = true;
						return;
					}
					catch (PipelineException e) when (e.FailureReason == PipelineFailure.BadAuthentication) //unrecoverable
					{
						audit.Event = SniffFailure;
						e.RethrowKeepingStackTrace();
						continue;
					}
					catch (PipelineException e)
					{
						audit.Event = SniffFailure;
						exceptions.Add(e);
						continue;
					}
				}
			}
			throw new PipelineException(PipelineFailure.BadSniff, new AggregateException(exceptions));
		}

		public async Task SniffAsync()
		{
			var path = this.SniffPath;
			var exceptions = new List<PipelineException>();
			foreach (var node in this.SniffNodes)
			{
				using (var audit = this.Audit(SniffSuccess))
				{
					audit.Node = node;
					try
					{
						var requestData = new RequestData(HttpMethod.GET, path, null, this._settings, this._memoryStreamFactory) { Node = node };
						var response = await this._connection.RequestAsync<SniffResponse>(requestData);
						this._connectionPool.Reseed(response.Body.ToNodes(this._connectionPool.UsingSsl));
						this.Refresh = true;
						return;
					}
					catch (PipelineException e) when (e.FailureReason == PipelineFailure.BadAuthentication) //unrecoverable
					{
						audit.Event = SniffFailure;
						e.RethrowKeepingStackTrace();
						continue;
					}
					catch (PipelineException e)
					{
						audit.Event = SniffFailure;
						exceptions.Add(e);
						continue;
					}
				}
			}
			throw new PipelineException(PipelineFailure.BadSniff, new AggregateException(exceptions));
		}

		public ElasticsearchResponse<TReturn> CallElasticsearch<TReturn>(RequestData requestData) where TReturn : class
		{
			using (var audit = this.Audit(HealthyResponse))
			{
				audit.Node = requestData.Node;
				audit.Path = requestData.Path;

				ElasticsearchResponse<TReturn> response = null;
				try
				{
					response = this._connection.Request<TReturn>(requestData);
					response.AuditTrail = this.AuditTrail;
					if (!response.Success)
						audit.Event = AuditEvent.BadResponse;
					return response;
				}
				catch (Exception e)
				{
					(response as ElasticsearchResponse<Stream>)?.Body?.Dispose();
					audit.Event = AuditEvent.BadResponse;
					if (this.SniffsOnConnectionFailure) this.Sniff();
					throw new PipelineException(PipelineFailure.BadResponse, e);
				}
			}
		}

		public async Task<ElasticsearchResponse<TReturn>> CallElasticsearchAsync<TReturn>(RequestData requestData) where TReturn : class
		{
			using (var audit = this.Audit(HealthyResponse))
			{
				audit.Node = requestData.Node;
				audit.Path = requestData.Path;

				ElasticsearchResponse<TReturn> response = null;
				try
				{
					response = await this._connection.RequestAsync<TReturn>(requestData);
					response.AuditTrail = this.AuditTrail;
					if (!response.Success)
						audit.Event = AuditEvent.BadResponse;
					return response;
				}
				catch (Exception e)
				{
					(response as ElasticsearchResponse<Stream>)?.Body?.Dispose();
					audit.Event = AuditEvent.BadResponse;
					if (this.SniffsOnConnectionFailure) await this.SniffAsync();
					throw new PipelineException(PipelineFailure.BadResponse, e);
				}
			}
		}

<<<<<<< HEAD
        public void BadResponse<TReturn>(ref ElasticsearchResponse<TReturn> response, RequestData data, List<PipelineException> pipelineExceptions)
=======
		public void BadResponse<TReturn>(ref ElasticsearchResponse<TReturn> response, RequestData data, List<Exception> seenExceptions)
>>>>>>> c367af06
			where TReturn : class
		{
			var innerException = pipelineExceptions.HasAny()
				? new AggregateException(pipelineExceptions) 
				: response?.OriginalException;

			var message = (this.IsTakingTooLong)
				? "Maximum timeout reached while retrying request."
				: (this.MaxRetriesReached)
					? "Maximum number of retries reached."
					: innerException?.Message ?? "Could not complete the request to Elasticsearch.";

			var exception = new ElasticsearchClientException(message, innerException)
			{
				Response = response,
				AuditTrail = this.AuditTrail
			};

			if (_settings.ThrowExceptions) exception.RethrowKeepingStackTrace();

			if (response == null)
				response = data.CreateResponse<TReturn>(exception);

			response.AuditTrail = this.AuditTrail;
		}

		public void Dispose()
		{
		}
	}
}<|MERGE_RESOLUTION|>--- conflicted
+++ resolved
@@ -50,16 +50,11 @@
 			? 0
 			: Math.Min(this.RequestConfiguration?.MaxRetries ?? this._settings.MaxRetries.GetValueOrDefault(int.MaxValue), this._connectionPool.MaxRetries);
 
-<<<<<<< HEAD
 		private bool MaxRetriesReached => this.Retried >= this.MaxRetries && this.MaxRetries > 0;
 
-		public bool FirstPoolUsageNeedsSniffing =>
-			this._connectionPool.SupportsReseeding && this._settings.SniffsOnStartup && !this._connectionPool.SniffedOnStartup;
-=======
 		public bool FirstPoolUsageNeedsSniffing =>
 			(!this.RequestConfiguration?.DisableSniff).GetValueOrDefault(true)
 				&& this._connectionPool.SupportsReseeding && this._settings.SniffsOnStartup && !this._connectionPool.SniffedOnStartup;
->>>>>>> c367af06
 
 		public bool SniffsOnConnectionFailure => 
 			(!this.RequestConfiguration?.DisableSniff).GetValueOrDefault(true)
@@ -130,13 +125,8 @@
 		public void FirstPoolUsage(SemaphoreSlim semaphore)
 		{
 			if (!this.FirstPoolUsageNeedsSniffing) return;
-<<<<<<< HEAD
-			if (!semaphore.Wait(this._settings.Timeout))
+			if (!semaphore.Wait(this._settings.RequestTimeout))
 				throw new PipelineException(PipelineFailure.CouldNotStartSniffOnStartup, (Exception)null);
-=======
-			if (!semaphore.Wait(this._settings.RequestTimeout))
-				throw new ElasticsearchException(PipelineFailure.CouldNotStartSniffOnStartup, (Exception)null);
->>>>>>> c367af06
 			if (!this.FirstPoolUsageNeedsSniffing) return;
 			try
 			{
@@ -406,11 +396,7 @@
 			}
 		}
 
-<<<<<<< HEAD
         public void BadResponse<TReturn>(ref ElasticsearchResponse<TReturn> response, RequestData data, List<PipelineException> pipelineExceptions)
-=======
-		public void BadResponse<TReturn>(ref ElasticsearchResponse<TReturn> response, RequestData data, List<Exception> seenExceptions)
->>>>>>> c367af06
 			where TReturn : class
 		{
 			var innerException = pipelineExceptions.HasAny()
