<<<<<<< HEAD
version: 1.0.{build} 
image:
- Visual Studio 2017
- Ubuntu
=======
version: 1.0.{build}
image:
    - Visual Studio 2017
    - Ubuntu
>>>>>>> 59fcc782
test: off
environment:
    DOTNET_CLI_TELEMETRY_OPTOUT: true
    DOTNET_SKIP_FIRST_TIME_EXPERIENCE: true
build_script:
    - cmd: build.bat canary skipdocs

nuget:
    disable_publish_on_pr: true

for:

    - branches:
          only:
              - /^(master|\d+\.x)$/
      artifacts:
          - path: .\build\output\_packages\*.nupkg
            name: NuGet

    -
        matrix:
            only:
                - image: Ubuntu

        build_script:
            - ./build.sh test-one skipdocs<|MERGE_RESOLUTION|>--- conflicted
+++ resolved
@@ -1,14 +1,7 @@
-<<<<<<< HEAD
-version: 1.0.{build} 
-image:
-- Visual Studio 2017
-- Ubuntu
-=======
 version: 1.0.{build}
 image:
     - Visual Studio 2017
     - Ubuntu
->>>>>>> 59fcc782
 test: off
 environment:
     DOTNET_CLI_TELEMETRY_OPTOUT: true
