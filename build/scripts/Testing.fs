﻿namespace Scripts

open System
open Fake.Core
open System.IO
open Commandline
<<<<<<< HEAD
=======
open Fake.Core
>>>>>>> 20232006
open Versioning

module Tests =

    let private buildingOnAzurePipeline = Environment.environVarAsBool "TF_BUILD"
    let private buildingOnTeamCity = match Environment.environVarOrNone "TEAMCITY_VERSION" with | Some _ -> true | None -> false

    let SetTestEnvironmentVariables args = 
        let clusterFilter = match args.CommandArguments with | Integration a -> a.ClusterFilter | _ -> None
        let testFilter = match args.CommandArguments with | Integration a -> a.TestFilter | Test t -> t.TestFilter | _ -> None
        
        let env key v =
            match v with
            | Some v -> Environment.setEnvironVar key <| sprintf "%O" v
            | None -> ignore()
        
        env "NEST_INTEGRATION_CLUSTER" clusterFilter
        env "NEST_TEST_FILTER" testFilter
        env "NEST_TEST_SEED" (Some <| args.Seed)

        for random in args.RandomArguments do 
            let tokens = random.Split [|':'|]
            let key = tokens.[0].ToUpper()
            let b = if tokens.Length = 1 then true else (bool.Parse (tokens.[1]))
            let key = sprintf "NEST_RANDOM_%s" key
            let value = (if b then "true" else "false")
            env key (Some <| value)
        ignore()

    let private dotnetTest (target: Commandline.MultiTarget) =
        Directory.CreateDirectory Paths.BuildOutput |> ignore
        let command = 
            let p = ["test"; "."; "-c"; "RELEASE"]
            //make sure we only test netcoreapp on linux or requested on the command line to only test-one
            match (target, Environment.isLinux) with 
            | (_, true) -> ["--framework"; "netcoreapp2.1"] |> List.append p
            | (Commandline.MultiTarget.One, _) ->
                let random = new Random()
                let fw = DotNetFramework.AllTests |> List.sortBy (fun _ -> random.Next()) |> List.head
                ["--framework"; fw.Identifier.MSBuild] |> List.append p
            | _  -> p
        let commandWithCodeCoverage =
            // TODO /p:CollectCoverage=true /p:CoverletOutputFormat=cobertura
            // Using coverlet.msbuild package
            // https://github.com/tonerdo/coverlet/issues/110
            // Bites us here as well a PR is up already but not merged will try again afterwards
            // https://github.com/tonerdo/coverlet/pull/329
            match (buildingOnAzurePipeline) with
            | (true) -> [ "--logger"; "trx"; "--collect"; "\"Code Coverage\""; "-v"; "m"] |> List.append command
            | _  -> command
            
        if Environment.UserInteractive then
            let out = Tooling.DotNet.StartInWithTimeout "src/Tests/Tests" commandWithCodeCoverage (TimeSpan.FromMinutes 30.)
            if out.ExitCode <> 0 then failwith "dotnet test failed"
        else 
            Tooling.DotNet.ExecInWithTimeout "src/Tests/Tests" commandWithCodeCoverage (TimeSpan.FromMinutes 30.)

    let RunReleaseUnitTests (ArtifactsVersion(version)) =
        //xUnit always does its own build, this env var is picked up by Tests.csproj
        //if its set it will include the local package source (build/output/_packages)
        //and references NEST and NEST.JsonNetSerializer by the current version
        //this works by not including the local package cache (nay source) 
        //in the project file via:
        //<RestoreSources></RestoreSources>
        //This will download all packages but its the only way to make sure we reference the built
        //package and not one from cache...y
        Environment.setEnvironVar "TestPackageVersion" (version.Full.ToString())
        Tooling.DotNet.ExecIn "src/Tests/Tests" ["clean";] |> ignore
        Tooling.DotNet.ExecIn "src/Tests/Tests" ["restore";] |> ignore
        dotnetTest Commandline.MultiTarget.One 

    let RunUnitTests args = dotnetTest args.MultiTarget 

    let RunIntegrationTests args =
        let passedVersions = match args.CommandArguments with | Integration a -> Some a.ElasticsearchVersions | _ -> None
        match passedVersions with
        | None -> failwith "No versions specified to run integration tests against"
        | Some esVersions ->
            for esVersion in esVersions do
                Environment.setEnvironVar "NEST_INTEGRATION_TEST" "1"
                Environment.setEnvironVar "NEST_INTEGRATION_VERSION" esVersion
                dotnetTest args.MultiTarget |> ignore<|MERGE_RESOLUTION|>--- conflicted
+++ resolved
@@ -1,13 +1,10 @@
 ﻿namespace Scripts
 
 open System
+open Tooling
 open Fake.Core
 open System.IO
 open Commandline
-<<<<<<< HEAD
-=======
-open Fake.Core
->>>>>>> 20232006
 open Versioning
 
 module Tests =
@@ -63,7 +60,7 @@
             let out = Tooling.DotNet.StartInWithTimeout "src/Tests/Tests" commandWithCodeCoverage (TimeSpan.FromMinutes 30.)
             if out.ExitCode <> 0 then failwith "dotnet test failed"
         else 
-            Tooling.DotNet.ExecInWithTimeout "src/Tests/Tests" commandWithCodeCoverage (TimeSpan.FromMinutes 30.)
+        Tooling.DotNet.ExecInWithTimeout "src/Tests/Tests" commandWithCodeCoverage (TimeSpan.FromMinutes 30.) 
 
     let RunReleaseUnitTests (ArtifactsVersion(version)) =
         //xUnit always does its own build, this env var is picked up by Tests.csproj
